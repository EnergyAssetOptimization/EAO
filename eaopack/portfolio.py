import numpy as np
import pandas as pd
import datetime as dt
import abc
import scipy.sparse as sp
from typing import Union, List, Dict
from eaopack.assets import Node, Asset, Timegrid
from eaopack.optimization import OptimProblem          
from eaopack.optimization import Results 

class Portfolio:
    """ The portfolio class allows for collecting several assets in a network of nodes 
        and optimizing them jointly. In terms of setting up the problem, the portfolio
        collects the assets and imposes the restriction of forcing the flows of a commodity
        in each node to be zero in each time step  """

    def __init__(self, assets: List[Asset]):
        """ The portfolio class allows for collecting several assets in a network of nodes 
            and optimizing them jointly. In terms of setting up the problem, the portfolio
            collects the assets and imposes the restriction of forcing the flows of a commodity
            in each node to be zero in each time step.

            Args:
                assets (List[Asset]): Collection of the assets. The assets are assigned to nodes, which,
                                        together with 'Transport' assets define the network of the portfolio. """
        
        # collect some basic information from assets
        self.asset_names = []
        self.nodes       = {}
        for ia, a in enumerate(assets):
            assert isinstance(a, Asset), 'Portfolio mus consist of assets. Please check asset no. '+str(ia)
            self.asset_names.append(a.name)
            for n in a.nodes:
                if n.name not in self.nodes:
                    self.nodes[n.name] = n
        # some consistency checks
        assert (len(self.asset_names) == len(set(self.asset_names))), 'Asset names in portfolio must be unique'
        self.assets = assets

    def set_timegrid(self, timegrid:Timegrid):
        """ Set the timegrid for the portfolio. The timegrid will be used for all asset in the portfolio.
        Args:
            timegrid (Timegrid): The timegrid to be set
        """
        self.timegrid = timegrid


    def setup_optim_problem(self, prices: dict = None, 
                            timegrid:Timegrid = None, 
                            costs_only:bool = False, 
                            skip_nodes:list=[],
                            fix_time_window: Dict = None) -> OptimProblem:
        """ Set up optimization problem for portfolio

        Args:
            prices (dict): Dictionary of price arrays needed by assets in portfolio. Defaults to None
            timegrid (Timegrid, optional): Discretization grid for portfolio and all assets within. 
                                           Defaults to None, in which case it must have been set previously
            costs_only (bool): Only create costs vector (speed up e.g. for sampling prices). Defaults to False  
            skip_nodes (List): Nodes to be skipped in nodal restrictions (defaults to [])

            fix_time_window (Dict): Fix results for given indices on time grid to given values. Defaults to None
                           fix_time_window['I']: Indices on timegrid or alternatively date (all dates before date taken)
                           fix_time_window['x']: Results.x that results are to be fixed to in time window(full array, all times)

        Returns:
            OptimProblem: Optimization problem to be used by optimizer
        """
        ################################################## checks and preparations
        # set timegrid if given as optional argument
        if not timegrid is None:
            self.set_timegrid(timegrid)
        # check: timegrid set?        
        if not hasattr(self, 'timegrid'): 
            raise ValueError('Set timegrid of portfolio before creating optim problem.')        
        ################################################## set up optim problems for assets
        ## bounds
        l = np.array([])
        u = np.array([])
        c = np.array([])
        opt_probs = {} # dictionary to collect optim. problem for each asset
        mapping   = pd.DataFrame() # variable mappings collected from assets
        for a in self.assets:
            opt_probs[a.name] = a.setup_optim_problem(prices = prices, timegrid = self.timegrid, costs_only = costs_only)
            if not costs_only:
                mapping = pd.concat([mapping, opt_probs[a.name].mapping])
                # add together bounds and costs
                l = np.concatenate((l,opt_probs[a.name].l ), axis=None)
                u = np.concatenate((u,opt_probs[a.name].u ), axis=None)            
                c = np.concatenate((c,opt_probs[a.name].c ), axis=None)            
            else:
                c = np.concatenate((c,opt_probs[a.name]), axis=None)            
        if costs_only:
            return c        
        n_vars  = len(l)          # total number of variables
        n_nodes = len(self.nodes) # number of nodes
        T = self.timegrid.T       # number of time steps
        # new index refers to portfolio
        mapping.index.name = None
        mapping.reset_index(inplace = True) 
        mapping.rename(columns={'index':'index_assets'}, inplace=True) 
        #### mapping may come with several rows per variable 
        ## ensure index refers to variables: go through assets and their index, make unique
        mapping['keys'] = mapping['index_assets'].astype(str) +mapping['asset'].astype(str)
        idx = pd.DataFrame()
        idx['keys'] = mapping['keys'].unique()
        idx.reset_index(inplace = True)
        mapping = pd.merge(mapping, idx, left_on = 'keys', right_on = 'keys', how = 'left')
        mapping.drop(columns = ['keys'], inplace = True)
        mapping.set_index('index', inplace = True)
        ################################################## put together asset restrictions
        A = sp.lil_matrix((0, n_vars)) # sparse format to incrementally change
        b = np.zeros(0)
        cType = ''
        for a in self.assets:
            if not opt_probs[a.name].A  is None:
                n,m = opt_probs[a.name].A.shape
                ind = mapping.index[mapping['asset']==a.name].unique()
                myA = sp.lil_matrix((n, n_vars))
                myA[:,ind] = opt_probs[a.name].A
                opt_probs[a.name].A = None # free storage
                A = sp.vstack((A, myA))
                b = np.hstack((b, opt_probs[a.name].b))
                cType = cType + opt_probs[a.name].cType
        ################################################## create nodal restriction (flows add to zero)
        # record mapping for nodal restrictions to be able to assign e.g. duals to nodes and time steps
        # some assets work with a mapping column "disp_factor" that allows to account for a disp variable
        # only up to a factor (example transport; higher efficiency in setting up the problem)
        if 'disp_factor' not in mapping.columns:
            mapping['disp_factor'] = 1.
        mapping['disp_factor'].fillna(1., inplace = True)
<<<<<<< HEAD
        mapping['nodal_restr'] = None

        def create_nodal_restr(nodes, map_nodes, map_types, map_idx, map_dispf, map_times, timegrid_I, skip_nodes, n_vars):
            """ Specific function creating nodal restrictions - moved out of main function to be able to increase speed """
            map_nodal_restr = np.zeros(map_idx.shape[0])
            n_nodal_restr = 0
            cols = np.zeros(0)
            rows = np.zeros(0)
            vals = np.zeros(0)
            for n in nodes:
                if (skip_nodes is None) or (not n in skip_nodes):
                    Inode = (map_types=='d') & (map_nodes==n)
                    for t in timegrid_I:
                        # identify variables belonging to this node n and time step t
                        I = (map_times[Inode] == t)
                        if I.sum()>0: # only then restriction needed
                            # myA = sp.lil_matrix((1, n_vars)) # one row only
                            # myA[0, map_idx[Inode][I]] = map_dispf[Inode][I]
                            newcols = map_idx[Inode][I]
                            cols = np.append(cols,newcols)
                            rows = np.append(rows, n_nodal_restr*np.ones(len(newcols)))
                            vals = np.append(vals, map_dispf[Inode][I])
                            Itemp = Inode.copy()
                            Itemp[Itemp] = I
                            map_nodal_restr[Itemp] = n_nodal_restr
                            n_nodal_restr +=1
                            # A = sp.vstack((A, myA))
            return cols, rows, vals, map_nodal_restr, n_nodal_restr

        # # easily readable version -  loop
        # perf = time.perf_counter()
        # n_nodal_restr = 0
        # for n in self.nodes:
        #     if not n in skip_nodes:
        #         for t in self.timegrid.I:
        #             # identify variables belonging to this node n and time step t
        #             I = (mapping['type']=='d') & \
        #                 (mapping['node']==n)   & \
        #                 (mapping['time_step'] == t).values
        #             if any(I): # only then restriction needed
        #                 myA = sp.lil_matrix((1, n_vars)) # one row only
        #                 myA[0, mapping.index[I]] = mapping.loc[I, 'disp_factor'].values ## extended with disp_factor logic
        #                 mapping.loc[I, 'nodal_restr'] = n_nodal_restr
        #                 n_nodal_restr +=1
        #                 A = sp.vstack((A, myA))
        # print('loop 1  duration '+'{:0.1f}'.format(time.perf_counter()-perf)+'s')
        ### start cryptic but much faster version, all in numpy
        map_nodes = mapping['node'].values
        map_types = mapping['type'].values
        map_idx = mapping.index.values
        map_dispf = mapping['disp_factor'].values
        map_times = mapping['time_step'].values
        if len(skip_nodes) == 0:
            my_skip_nodes = None
        else:
            my_skip_nodes = skip_nodes
        cols, rows, vals, map_nodal_restr, n_nodal_restr = create_nodal_restr(list(self.nodes.keys()), 
                                                                                map_nodes, 
                                                                                map_types, map_idx, map_dispf, 
                                                                                map_times, self.timegrid.I,my_skip_nodes, 
                                                                                n_vars)
        A = sp.vstack((A, sp.csr_matrix((vals, (rows.astype(np.int64), cols.astype(np.int64))), shape = (n_nodal_restr, n_vars))))
        mapping['nodal_restr'] = map_nodal_restr.astype(np.int64)
        ### end cryptic version

=======
        # n_restr = len(b) # so many restr so far
        mapping['nodal_restr'] = None
        # mapping['index_restr'] = None # index of the nodal restriction in the op (rows of A & b)  # Note: Not needed and probably not well defined
        n_nodal_restr = 0 # counter
        for n in self.nodes:
            if not n in skip_nodes:
                for t in self.timegrid.I:
                    # identify variables belonging to this node n and time step t
                    I = (mapping['type']=='d') & \
                        (mapping['node']==n)   & \
                        (mapping['time_step'] == t).values
                    if any(I): # only then restriction needed
                        myA = sp.lil_matrix((1, n_vars)) # one row only
                        #### myA[0, I] = 1  # all filtered variables contribute
                        myA[0, mapping.index[I]] = mapping.loc[I, 'disp_factor'].values ## extended with disp_factor logic
                        mapping.loc[I, 'nodal_restr'] = n_nodal_restr
                        # mapping.loc[I, 'index_restr'] = n_nodal_restr+n_restr # Note: Not needed and probably not well defined
                        n_nodal_restr +=1
                        A = sp.vstack((A, myA))
>>>>>>> ce6ebe2d
        b = np.hstack((b,np.zeros(n_nodal_restr))) # must add to zero
        cType = cType + ('N')*n_nodal_restr

        # in case a certain time window is to be fixed, set l and u to given value
        # potentially expensive, as variables remain variable. however, assuming
        # this is fixed in optimization
        if not fix_time_window is None:
            assert 'I' in fix_time_window.keys(), 'fix_time_window must contain key "I" (time steps to fix)'
            assert 'x' in fix_time_window.keys(), 'fix_time_window must contain key "x" (values to fix)'
            if isinstance(fix_time_window['I'], (dt.date, dt.datetime)):
                fix_time_window['I'] = (timegrid.timepoints<= pd.Timestamp(fix_time_window['I']))
            assert (isinstance(fix_time_window['I'], (np.ndarray, list))), 'fix_time_window["I"] must be date or array'
            # in case of SLP, the problems may not be of same size (SLP is extended problem)
            # ---> then cut x to fix to size of the problem
            assert len(fix_time_window['x']) >= n_vars, 'fixing: values to fix appear to have the wrong size'
            if len(fix_time_window['x']) > n_vars:
                fix_time_window['x'] = fix_time_window['x'][0:n_vars]
            # get index of variables for those time points
            I = mapping['time_step'].isin(timegrid.I[fix_time_window['I']])
            l[I] = fix_time_window['x'][I]
            u[I] = fix_time_window['x'][I]
        return OptimProblem(c = c, l = l, u = u, A = A, b = b, cType = cType, mapping = mapping)

    def create_cost_samples(self, price_samples: List, timegrid: Timegrid = None) -> List:
        """ create costs vectors for LP on basis of price samples
        Args:
            price_samples (list): List of dicts of price arrays
            timegrid (Timegrid, optional): Discretization grid for portfolio and all assets within. 
                                        Defaults to None, in which case it must have been set previously

        Returns:
            list of costs vectors for use in OptimProblem (e.g. for robust optimization)  
        """

        res = []
        for ps in price_samples:
            res.append(self.setup_optim_problem(ps, timegrid, costs_only = True))
        return res


class StructuredAsset(Asset):
    """ Structured asset that wraps a portfolio in one asset
        Example: hydro storage with inflow consisting of several linked storage levels """
    def __init__(self,
                 portfolio: Portfolio,
                *args,
                **kwargs): 
        """ Structured asset that wraps a portfolio

        Args:
            portf (Portfolio): Portfolio to be wrapped
            nodes (nodes as in std. asset): where to connect the asset to the outside. 
                                            Must correspond to (a) node(s) of the internal structure
        """
        super().__init__(*args, **kwargs)
        self.portfolio = portfolio

    @abc.abstractmethod
    def setup_optim_problem(self, prices: dict, timegrid:Timegrid = None, costs_only:bool = False) -> OptimProblem:
        """ Set up optimization problem for asset

        Args:
            prices (dict): Dictionary of price arrays needed by assets in portfolio
            timegrid (Timegrid, optional): Discretization grid for asset. Defaults to None, 
                                           in which case it must have been set previously
            costs_only (bool): Only create costs vector (speed up e.g. for sampling prices). Defaults to False                                            
        Returns:
            OptimProblem: Optimization problem to be used by optimizer
        """
        # loop through assets,  set start/end and set timegrid
        if timegrid is None:
            timegrid = self.timegrid
        else: 
            self.set_timegrid(timegrid)
        for a in self.portfolio.assets:
            if not ((self.start is None) or (a.start is None)):
                a.start = max(a.start, self.start)
            if not ((self.end is None) or (a.end is None)):
                a.end   = min(a.end, self.end)
            a.set_timegrid(timegrid)
        # create optim problem, skipping creation of nodal restrictions
        #   those will be added by the overall portfolio
        #   the structured asset basically only hides away internal nodes
        #   also skip nodal restrictions for external nodes in the contract portfolio
        op = self.portfolio.setup_optim_problem(prices, timegrid, skip_nodes = self.node_names)
        if costs_only:
            return op.c
        op.mapping.rename(columns={'index_assets':'index_internal_assets_'+self.name}, inplace = True)
        # store original asset name
        op.mapping['internal_asset'] = op.mapping['asset']
        # record asset in variable name
        if 'var_name' in op.mapping.columns:
            op.mapping['var_name'] = op.mapping['var_name']+'__'+op.mapping['asset']
        # assign all variables to the struct asset
        op.mapping['asset'] = self.name
        # connect asset nodes to the outside and mark internal variables
        internal_nodes = op.mapping['node'].unique() # incl those to external
        for n in internal_nodes:
            if n not in self.node_names:
                In = op.mapping['node'] == n
                ## store information for later extraction
                op.mapping.loc[In, 'node'] = self.name+'_internal_'+str(n)
            # define variables as internal
                op.mapping.loc[In, 'type'] = 'i'
        return op


if __name__ == "__main__" :
    pass<|MERGE_RESOLUTION|>--- conflicted
+++ resolved
@@ -129,11 +129,10 @@
         if 'disp_factor' not in mapping.columns:
             mapping['disp_factor'] = 1.
         mapping['disp_factor'].fillna(1., inplace = True)
-<<<<<<< HEAD
         mapping['nodal_restr'] = None
 
         def create_nodal_restr(nodes, map_nodes, map_types, map_idx, map_dispf, map_times, timegrid_I, skip_nodes, n_vars):
-            """ Specific function creating nodal restrictions - moved out of main function to be able to increase speed """
+            """ Specific function creating nodal restrictions """
             map_nodal_restr = np.zeros(map_idx.shape[0])
             n_nodal_restr = 0
             cols = np.zeros(0)
@@ -195,27 +194,6 @@
         mapping['nodal_restr'] = map_nodal_restr.astype(np.int64)
         ### end cryptic version
 
-=======
-        # n_restr = len(b) # so many restr so far
-        mapping['nodal_restr'] = None
-        # mapping['index_restr'] = None # index of the nodal restriction in the op (rows of A & b)  # Note: Not needed and probably not well defined
-        n_nodal_restr = 0 # counter
-        for n in self.nodes:
-            if not n in skip_nodes:
-                for t in self.timegrid.I:
-                    # identify variables belonging to this node n and time step t
-                    I = (mapping['type']=='d') & \
-                        (mapping['node']==n)   & \
-                        (mapping['time_step'] == t).values
-                    if any(I): # only then restriction needed
-                        myA = sp.lil_matrix((1, n_vars)) # one row only
-                        #### myA[0, I] = 1  # all filtered variables contribute
-                        myA[0, mapping.index[I]] = mapping.loc[I, 'disp_factor'].values ## extended with disp_factor logic
-                        mapping.loc[I, 'nodal_restr'] = n_nodal_restr
-                        # mapping.loc[I, 'index_restr'] = n_nodal_restr+n_restr # Note: Not needed and probably not well defined
-                        n_nodal_restr +=1
-                        A = sp.vstack((A, myA))
->>>>>>> ce6ebe2d
         b = np.hstack((b,np.zeros(n_nodal_restr))) # must add to zero
         cType = cType + ('N')*n_nodal_restr
 
