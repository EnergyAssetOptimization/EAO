from typing import Union, List, Dict, Sequence
import datetime as dt
import abc
import numpy as np
import pandas as pd
from pandas.tseries.frequencies import to_offset
import scipy.sparse as sp
from scipy.sparse.lil import lil_matrix

from eaopack.basic_classes import Timegrid, Unit, Node
from eaopack.optimization import OptimProblem
from eaopack.optimization import Results

class Asset:
    """ Asset parent class. Defines all basic methods and properties of an asset
        In particular 'setup_optim_problem' makes a particular asset such as storage or contract """

    def __init__(self,
                name: str = 'default_name',
                nodes: Union[Node, List[Node]] = Node(name = 'default_node'),
                start: dt.datetime = None,
                end:   dt.datetime = None,
                wacc: float = 0,
                freq: str = None,
                profile: pd.Series = None):
        """ The base class to define an asset.

        Args:
            name (str): Name of the asset. Must be unique in a portfolio
            nodes (Union[str, List[str]]): Nodes, in which the asset has a dispatch. Defaults to "default node"
            start (dt.datetime) :   start of asset being active. defaults to none (-> timegrid start relevant)
            end (dt.datetime)   :   end of asset being active. defaults to none (-> timegrid start relevant)
            timegrid (Timegrid):    Grid for discretization
            wacc (float, optional): WACC to discount the cash flows as the optimization target. Defaults to 0.
            freq (str, optional):   Frequency for optimization - in case different from portfolio (defaults to None, using portfolio's freq)
                                    The more granular frequency of portf & asset is used
            profile (pd.Series, optional):  If freq(asset) > freq(portf) assuming this profile for granular dispatch (e.g. scaling hourly profile to week).
                                            Defaults to None, only relevant if freq is not none
        """
        if not isinstance(name, str): name = str(name)
        self.name = name
        if isinstance(nodes,Node):
            self.nodes = [nodes]
        else:
            self.nodes = nodes
        self.wacc = wacc

        self.start = start
        self.end   = end

        self.freq    = freq
        if freq is None: self.profile = None
        else:
            self.profile = profile
            if profile is not None:
                assert isinstance(profile, pd.Series), 'Profile must be np.Series. Asset:'+str(name)
    def set_timegrid(self, timegrid: Timegrid):
        """ Set the timegrid for the asset
        Args:
            timegrid (Timegrid): The timegrid to be set
        """
        self.timegrid = timegrid
        self.timegrid.set_wacc(self.wacc) # create discount factors for timegrid and asset's wacc
        if self.freq  is not None:
            try:
                freq_a = pd.Timedelta(1, self.freq)
            except:
                freq_a = pd.Timedelta(self.freq)
            try:
                freq_p = pd.Timedelta(1, timegrid.freq)
            except:
                freq_p = pd.Timedelta(timegrid.freq)
            assert (freq_a >= freq_p), 'Asset timegrid must have less/equal granular frequency than portfolios. Asset:'+str(self.name)
        self.timegrid.set_restricted_grid(self.start, self.end, self.freq) # restricted timegrid for asset lifetime and own freq

    @abc.abstractmethod
    def setup_optim_problem(self, prices: dict, timegrid:Timegrid = None, costs_only:bool = False) ->OptimProblem:
        """ set up optimization problem for the asset

        Args:
            prices (dict): dictionary of price np.arrays. dict must contain a key that corresponds
                           to str "price" in asset (if prices are required by the asset)
            timegrid (Timegrid): Grid to be used for optim problem. Defaults to none
            costs_only (bool): Only create costs vector (speed up e.g. for sampling prices). Defaults to False

        Returns:
            OptimProblem: Optimization problem that may be used by optimizer
        """
        pass

    def dcf(self, optim_problem:OptimProblem, results:Results) -> np.array:
        """ Calculate discounted cash flow for the asset given the optimization results

        Args:
            optim_problem (OptimProblem): optimization problem created by this asset
            results (Results): Results given by optimizer

        Returns:
            np.array: array with DCF per time step as per timegrid of asset
        """
        # for this asset simply from cost vector and optimal dispatch
        # mapped to the full timegrid

        ######### missing: mapping in optim problem
        dcf = np.zeros(self.timegrid.T)
        # filter for right asset in case larger problem is given
        my_mapping =  optim_problem.mapping.loc[optim_problem.mapping['asset']==self.name].copy()
        # drop duplicate index - since mapping may contain several rows per varaible (indexes enumerate variables)
        my_mapping = pd.DataFrame(my_mapping[~my_mapping.index.duplicated(keep = 'first')])

        for i, r in my_mapping.iterrows():
            dcf[r['time_step']] += -optim_problem.c[i] * results.x[i]

        return dcf

    @property
    def node_names(self):
        nn = []
        for n in self.nodes:
            nn.append(n.name)
        return nn

    def __extend_mapping_to_minor_grid__(self, mapping:pd.DataFrame):
        """ Helper function, extending an OP to a more granular grid
            by creating an extra row in the mapping for each time step of the minor grid

            Args:
                self:    asset object
                mapping (pd.DataFrame): original mapping
        """
        mymap = mapping.copy()
        mapping = pd.DataFrame()
        # profile not yet implemented
        if self.profile is not None: raise NotImplementedError('No profiles can be defined (yet)')
        # iterate over all rows of orig. mapping (variable --> first minor grid item)
        # and generate remaining minor grid items
        for i, r in mymap.iterrows():
            rr = r.copy()
            I = self.timegrid.restricted.I_minor_in_major[i]
            for my_t in I:
                rr['time_step']   = int(my_t)
                weight = self.timegrid.dt[r['time_step']]/self.timegrid.restricted.dt[i] # potentially to be refined with profile
                if 'disp_factor' in r:
                    rr['disp_factor'] = weight*rr['disp_factor']
                else:
                    rr['disp_factor'] = weight
                mapping = mapping.append(rr)
        mapping['time_step'] = mapping['time_step'].astype('int64')
        return mapping

##########################

class Storage(Asset):
    """ Storage Class in Python"""
    def __init__(self,
                name    : str,
                nodes   : Node  = Node(name = 'default_node'),
                start   : dt.datetime = None,
                end     : dt.datetime = None,
                wacc    : float = 0.,
                size    : float = None,
                cap_in  : float = None,
                cap_out : float = None,
                start_level: float = 0.,
                end_level  : float = 0.,
                cost_out: float = 0.,
                cost_in : float = 0.,
                cost_store : float = 0.,
                block_size : str = None,
                eff_in  : float = 1.,
                inflow  : float = 0.,
                no_simult_in_out: bool = False,
                max_store_duration : float = None,
                price: str=None,
                freq: str = None,
                profile: pd.Series = None,
                periodicity: str = None,
                periodicity_duration: str = None                 ):
        """ Specific storage asset. A storage has the basic capability to
            (1) take in a commodity within a limited flow rate (capacity)
            (2) store a maximum volume of a commodity (size)
            (3) give out the commodity within a limited flow rate

        Args:
            name (str): Unique name of the asset (asset parameter)
            node (Node): Node, the storage is located in (asset parameter)
                         Two nodes may be defined in case input and output are located in different nodes [node_input, node_output]
            timegrid (Timegrid): Timegrid for discretization (asset parameter)
            wacc (float): Weighted average cost of capital to discount cash flows in target (asset parameter)
            freq (str, optional):   Frequency for optimization - in case different from portfolio (defaults to None, using portfolio's freq)
                                    The more granular frequency of portf & asset is used
            profile (pd.Series, optional):  If freq(asset) > freq(portf) assuming this profile for granular dispatch (e.g. scaling hourly profile to week).
                                            Defaults to None, only relevant if freq is not none

            size (float): maximum volume of commodity in storage.
            cap_in (float): Maximum flow rate for taking in a commodity
            cap_out (float): Maximum flow rate for taking in a commodity
            start_level (float, optional): Level of storage at start of optimization. Defaults to zero.
            end_level (float, optional):Level of storage at end of optimization. Defaults to zero.
            cost_out (float, optional): Cost for taking out volumes ($/volume). Defaults to 0.
            cost_in (float, optional): Cost for taking in volumes ($/volume). Defaults to 0.
            cost_store (float, optional): Cost for keeping in storage ($/volume/main time unit). Defaults to 0.
                                          Note: Cost for stored inflow is correctly optimized, but constant contribution not part of output NPV
            block_size (str, optional): Mainly to speed optimization, optimize the storage in time blocks. Defaults None (no blocks).
                                        Using pandas type frequency strings (e.g. 'd' to have a block each day)
            eff_in (float, optional): Efficiency taking in the commodity. Means e.g. at 90%: 1MWh in --> 0,9 MWh in storage. Defaults to 1 (=100%).
            inflow (float, optional): Constant rate of inflow volumes (flow in each time step. E.g. water inflow in hydro storage). Defaults to 0.
            no_simult_in_out (boolean, optional): Enforce no simultaneous dispatch in/out in case of costs or efficiency!=1. Makes problem MIP. Defaults to False
            max_store_duration (float, optional): Maximal duration in main time units that charged commodity can be held. Makes problem a MIP. Defaults to none

            periodicity (str, pd freq style): Makes assets behave periodicly with given frequency. Periods are repeated up to freq intervals (defaults to None)
            periodicity_duration (str, pd freq style): Intervals in which periods repeat (e.g. repeat days ofer whole weeks)  (defaults to None)
        """
        super(Storage, self).__init__(name=name, nodes=nodes, start=start, end=end, wacc=wacc, freq = freq, profile=profile)
        assert size is not None, 'Storage --'+self.name+'--: size must be given'
        self.size = size
        self.start_level = start_level
        self.end_level= end_level
        assert start_level <= size, 'Storage --'+self.name+'--: start level must be <=  storage size'
        self.cap_in = cap_in
        self.cap_out = cap_out
        assert cap_in  >=0, 'Storage --'+self.name+'--: cap_in must not be negative'
        assert cap_out >=0, 'Storage --'+self.name+'--: cap_out must not be negative'
        self.eff_in = eff_in
        self.inflow = inflow
        self.cost_out = cost_out
        self.cost_in = cost_in
        self.cost_store = cost_store
        self.price = price
        self.block_size = None
        if block_size is not None:
            self.block_size = block_size # defines the block size (as pandas frequency)
        assert len(self.nodes)<=2, 'for storage only one or two nodes valid'
        self.no_simult_in_out   = no_simult_in_out
        self.max_store_duration = max_store_duration
        #### periodicity
        assert not ((periodicity_duration is not None) and (periodicity is None)), 'Cannot have periodicity duration not none and periodicity none'
        self.periodicity          = periodicity
        self.periodicity_duration = periodicity_duration

    def setup_optim_problem(self, prices: dict, timegrid:Timegrid = None, costs_only:bool = False) -> OptimProblem:
        """ Set up optimization problem for asset

        Args:
            prices (dict): Dictionary of price arrays needed by assets in portfolio
            timegrid (Timegrid, optional): Discretization grid for asset. Defaults to None,
                                           in which case it must have been set previously
            costs_only (bool): Only create costs vector (speed up e.g. for sampling prices). Defaults to False

        Returns:
            OptimProblem: Optimization problem to be used by optimizer
        """
        # set timegrid if given as optional argument
        if not timegrid is None:
            self.set_timegrid(timegrid)
        # check: timegrid set?
        assert hasattr(self, 'timegrid'), 'Set timegrid of asset before creating optim problem. Asset: '+ self.name

        dt =  self.timegrid.restricted.dt
        n = self.timegrid.restricted.T # moved to Timegrid

        ct = self.cap_out * dt #  Adjust capacity (unit is in vol/h)
        cp = self.cap_in * dt  #  Adjust capacity (unit is in vol/h)
        inflow  = np.cumsum(self.inflow*dt)
        discount = self.timegrid.restricted.discount_factors

        if self.price is not None:
            assert (self.price in prices)
            price = prices[self.price].copy()
            if not (len(price) == self.timegrid.T): # price vector must have right size for discretization
                raise ValueError('Length of price array must be equal to length of time grid. Asset: '+ self.name)
            # check: if the restricted timegrid has minor and major grids, need
            # to do average over prices across minor grids
            if hasattr(self.timegrid.restricted, 'I_minor_in_major'):
                myprice = []
                if self.profile is not None: raise NotImplementedError('Need to extend to non flat profiles')
                for myI in self.timegrid.restricted.I_minor_in_major:
                    myprice.append(price[myI].mean())
                price = np.asarray(myprice)
            else: # simply restrict prices to  asset time window
                price           = price[self.timegrid.restricted.I]

        # separation into in/out needed?  Only one or two dispatch variables per time step
        # new separation reason: separate nodes in and out
        sep_needed =  (self.eff_in != 1) or (self.cost_in !=0) or (self.cost_out !=0) or (len(self.nodes)==2)
        # cost_store -- costs for keeping quantity in storage
        # effectively, for each time step t we have:   cost_store * sum_{i<t}(disp_i)
        # and after summing ofer time steps t we get   cost_store * sum_t(disp_t * N_t)
        # (discount needs to be accounted for as well)
        #       where N_t is the number of time steps after (t)
        # convert to costs per main time unit

        if self.cost_store != 0:
            cost_store = self.cost_store * dt * discount
            cost_store = np.asarray([cost_store[ii:].sum() for ii in range(0,len(cost_store))] )
        # costs in and out
        if sep_needed:
            u = np.hstack(( np.zeros(n,float), ct))
            l = np.hstack((-cp, np.zeros(n,float)))
            c = np.ones((2,n), float)
            c[0,:] = -c[0,:]*self.cost_in
            c[1,:] =  c[1,:]*self.cost_out
            if self.price is not None:
                c -= np.asarray(price)
            c = c * (np.tile(discount, (2,1)))
            if self.cost_store != 0:
                c -= (np.vstack((cost_store*self.eff_in, cost_store)))
        else:
            u = ct
            l = -cp
            c = np.zeros(n)
            if self.price is not None:
                c -= np.asarray(price)*discount
            if self.cost_store != 0:
                c -= cost_store
        c  = c.flatten('C') # make all one columns
        # switch to return costs only
        if costs_only:
            return c
        # Storage restriction --  cumulative sums must fit into reservoir
        if self.block_size is None:
            A = -sp.tril(np.ones((n,n),float))
            # Maximum: max volume not exceeded
            b = (self.size-self.start_level)*np.ones(n) - inflow
            b[-1] = self.end_level - self.start_level   - inflow[-1]
            # Minimum: empty
            b_min     =  -self.start_level*np.ones(n,float) - inflow
            b_min[-1] =   self.end_level - self.start_level - inflow[-1]
        else:
            A = sp.lil_matrix((n,n))
            b = np.empty(n)
            b.fill(np.nan)
            b_min = np.empty(n)
            b_min.fill(np.nan)
            ### identify blocks in time grid
            try:
                buffer = pd.Timedelta(self.block_size)
            except:
                buffer = pd.Timedelta(1, self.block_size)
            indBlocks = pd.date_range(start = self.timegrid.restricted.start - buffer,
                                      end   = self.timegrid.restricted.end, freq=self.block_size)
            aa = []
            for myd in indBlocks:
                my_bool = self.timegrid.restricted.timepoints <= myd
                if any(my_bool):
                    aa.append(np.argwhere(my_bool)[-1,-1])
                else:
                    aa.append(0)
                if all(my_bool): break # stop early
            aa = np.unique(np.asarray(aa))
            if aa[-1]!=n:
                aa = np.append(aa,n)
            for i,a in enumerate(aa[0:-1]): # go through the blocks
                diff = aa[i+1]-a
                A[a:a+diff, a:a+diff] = - sp.tril(np.ones((diff,diff),float))
                # Maximum: max volume not exceeded
                parts_b = (self.size-self.start_level)*np.ones(diff) - inflow[a:a+diff]
                parts_b[-1] = self.end_level - self.start_level      - inflow[-1]
                b[a:a+diff] = parts_b
                # Minimum: empty
                parts_b_min     =  -self.start_level*np.ones(diff)    - inflow[a:a+diff]
                parts_b_min[-1] =   self.end_level - self.start_level - inflow[-1]
                b_min[a:a+diff] = parts_b_min
        if sep_needed:
            A = sp.hstack((A*self.eff_in, A )) # for in and out
        # join restrictions for in, out, full, empty
        b = np.hstack((b, b_min))
        A = sp.vstack((A, A))
        cType = 'U'*n + 'L'*n
        mapping = pd.DataFrame()
        if sep_needed:
            mapping['time_step'] = np.hstack((self.timegrid.restricted.I, self.timegrid.restricted.I))
            mapping['var_name']  = np.nan # name variables for use e.g. in RI
            mapping['var_name'].iloc[0:n] = 'disp_in'
            mapping['var_name'].iloc[n:] = 'disp_out'
            if len(self.nodes)==1:
                mapping['node']      = self.nodes[0].name
            else: # separate nodes in / out.
                mapping['node']  = np.nan
                mapping['node'].iloc[0:n]      = self.nodes[0].name
                mapping['node'].iloc[n:2*n]    = self.nodes[1].name
        else:
            mapping['time_step'] = self.timegrid.restricted.I
            mapping['node']      = self.nodes[0].name
            mapping['var_name']  = 'disp'
        mapping['asset']     = self.name
        mapping['type']      = 'd'

        ### in case of forcing no_simult_in_out - add binary variables and restrictions
        if (self.no_simult_in_out) and (sep_needed): # without sep_needed no need for forcing
            mapping['bool']      = False
            # n new binary variables
            map_bool = pd.DataFrame()
            map_bool['time_step'] = self.timegrid.restricted.I
            map_bool['node']      = np.nan
            map_bool['asset']     = self.name
            map_bool['type']      = 'i' # internal
            map_bool['bool']      = True
            map_bool['var_name']  = 'bool_1'
            mapping = pd.concat([mapping, map_bool])
            mapping.reset_index(inplace=True, drop = True) # need to reset index (which enumerates variables)
            # extend costs
            c = np.hstack((c, np.zeros(n)))
            l = np.hstack((l, np.zeros(n)))
            u = np.hstack((u, np.ones(n)))
            # extend A for binary variables (not relevant in exist. restrictions)
            # in:  (1-b)*min <= in  <= 0
            # out:        0  <= out <= (b) * max
            A = sp.hstack((A, sp.lil_matrix((2*n,n)) ))
            # create extra restrictions
            myA = sp.lil_matrix((n,3*n))
            # "0" means mode "in"
            myA[0:n, 0:n]     = sp.eye(n)
            myA[0:n, 2*n:3*n] = sp.diags(-cp, 0)
            A                 = sp.vstack((A, myA))
            b                 = np.hstack((b, -cp))
            cType += 'L'*n
            # "1" means mode "out"
            myA = sp.lil_matrix((n,3*n))
            myA[0:n, n:2*n]     = sp.eye(n)
            myA[0:n, 2*n:3*n]   = sp.diags(-ct, 0)
            A   = sp.vstack((A, myA))
            b = np.hstack((b, np.zeros(n)))
            cType += 'U'*n

        ### in case of max_store_duration - add binary variables and restrictions
        if not self.max_store_duration is None: # without sep_needed no need for forcing
            if 'bool' not in mapping:
                mapping['bool']      = False
            # n new binary variables ... indicating that fill level is not equal to zero
            map_bool = pd.DataFrame()
            map_bool['time_step'] = self.timegrid.restricted.I
            map_bool['node']      = np.nan
            map_bool['asset']     = self.name
            map_bool['type']      = 'i' # internal
            map_bool['bool']      = True
            map_bool['var_name']  = 'bool_2'
            mapping = pd.concat([mapping, map_bool])
            mapping.reset_index(inplace=True, drop = True) # need to reset index (which enumerates variables)
            # extend costs
            c = np.hstack((c, np.zeros(n)))
            l = np.hstack((l, np.zeros(n)))
            u = np.hstack((u, np.ones(n)))
            # extend A for binary variables (not relevant in exist. restrictions)
            (n_exist,m) = A.shape
            # (1) reformulate fill level restrictions and extend A with bool ("is filled") variables
            #      replace   (Ax <= b)  by  (Ax)i - bool_i*b  <=  0
            #      n restrictions for max fill level
            A = sp.hstack((A, sp.vstack((sp.diags(-b[0:n],0),sp.lil_matrix((n_exist-n,n)) )) ))
            b[0:n] = 0
            # (2) create extra restrictions for booleans ("1 --> fill level non zero") - one for each time step
            # -->  all windows of size max_duration (md) plus one, sum of vars is <= md
            for myi in range(0,n):
                myI = (dt[myi:].cumsum()<=self.max_store_duration) # those fall into time window
                if len(np.where(~myI)[0])!=0: # full interval left
                    myI[np.where(~myI)[0][0]] = True
                    myA = sp.lil_matrix((1,m + n))
                    myA[0,np.where(myI)[0]+m+myi] = 1
                    A   = sp.vstack((A, myA))
                    b = np.hstack((b,myA.sum()-1))
                    cType += 'U'   # at most md elements may be one == fill level not md+1 times non-zero)
        # if we're using a less granular asset timegrid, add dispatch for every minor grid point
        # Effectively we concat the mapping for each minor point (one row each)
        if hasattr(self.timegrid.restricted, 'I_minor_in_major'):
            mapping = self.__extend_mapping_to_minor_grid__(mapping)

        return OptimProblem(c=c,l=l, u=u, A=A, b=b, cType=cType, mapping = mapping,
                                periodic_period_length = self.periodicity,
                                periodic_duration      = self.periodicity_duration,
                                timegrid               = self.timegrid)


class SimpleContract(Asset):
    """ Contract Class """
    def __init__(self,
                name: str  = 'default_name_simple_contract',
                nodes: Node = Node(name = 'default_node'),
                start: dt.datetime = None,
                end:   dt.datetime = None,
                wacc: float = 0,
                price:str = None,
<<<<<<< HEAD
                extra_costs: Union[float, Dict] = 0.,
                min_cap: Union[float, Dict] = 0.,
                max_cap: Union[float, Dict] = 0.,
=======
                extra_costs:float = 0.,
                min_cap: Union[float, Dict, str] = 0.,
                max_cap: Union[float, Dict, str] = 0.,
>>>>>>> 5d2a49a3
                freq: str = None,
                profile: pd.Series = None,
                periodicity: str = None,
                periodicity_duration: str = None):
        """ Simple contract: given price and limited capacity in/out. No other constraints
            A simple contract is able to buy or sell (consume/produce) at given prices plus extra costs up to given capacity limits

        Args:
            name (str): Unique name of the asset                                              (asset parameter)
            node (Node): Node, the constract is located in                                    (asset parameter)
            start (dt.datetime) : start of asset being active. defaults to none (-> timegrid start relevant)
            end (dt.datetime)   : end of asset being active. defaults to none (-> timegrid start relevant)
            timegrid (Timegrid): Timegrid for discretization                                  (asset parameter)
            wacc (float): Weighted average cost of capital to discount cash flows in target   (asset parameter)
            freq (str, optional):   Frequency for optimization - in case different from portfolio (defaults to None, using portfolio's freq)
                                    The more granular frequency of portf & asset is used
            profile (pd.Series, optional):  If freq(asset) > freq(portf) assuming this profile for granular dispatch (e.g. scaling hourly profile to week).
                                            Defaults to None, only relevant if freq is not none

            min_cap (float, dict) : Minimum flow/capacity for buying (negative)
            max_cap (float, dict) : Maximum flow/capacity for selling (positive)
                                    float: constant value
                                    dict:  dict['start'] = array
                                           dict['end']   = array
                                           dict['value'] = array
                                    str:   refers to column in "prices" data that provides time series to set up OptimProblem (as for "price" below)
            price (str): Name of price vector for buying / selling. Defaults to None
            extra_costs (float, optional): extra costs added to price vector (in or out). Defaults to 0.
                                           float: constant value
                                           dict:  dict['start'] = array
                                                  dict['end']   = array
                                                  dict['value'] = array

            periodicity (str, pd freq style): Makes assets behave periodicly with given frequency. Periods are repeated up to freq intervals (defaults to None)
            periodicity_duration (str, pd freq style): Intervals in which periods repeat (e.g. repeat days ofer whole weeks)  (defaults to None)
        """
        super(SimpleContract, self).__init__(name=name,
                                             nodes=nodes,
                                             start=start,
                                             end=end,
                                             wacc=wacc,
                                             freq = freq,
                                             profile = profile)
        if isinstance(min_cap, (float, int)) and isinstance(max_cap, (float, int)):
            if min_cap > max_cap:
                raise ValueError('Contract with min_cap > max_cap leads to ill-posed optimization problem')
        self.min_cap = min_cap
        self.max_cap = max_cap
        self.extra_costs = extra_costs
        self.price = price

        #### periodicity
        assert not ((periodicity_duration is not None) and (periodicity is None)), 'Cannot have periodicity duration not none and periodicity none'
        self.periodicity          = periodicity
        self.periodicity_duration = periodicity_duration



    @abc.abstractmethod
    def setup_optim_problem(self, prices: dict, timegrid:Timegrid = None, costs_only:bool = False) -> OptimProblem:
        """ Set up optimization problem for asset

        Args:
            prices (dict): Dictionary of price arrays needed by assets in portfolio
            timegrid (Timegrid, optional): Discretization grid for asset. Defaults to None,
                                           in which case it must have been set previously
            costs_only (bool): Only create costs vector (speed up e.g. for sampling prices). Defaults to False

        Returns:
            OptimProblem: Optimization problem to be used by optimizer
        """
        # set timegrid if given as optional argument
        if not timegrid is None:
            self.set_timegrid(timegrid)
        else:
            timegrid = self.timegrid
        # check: timegrid set?
        if not hasattr(self, 'timegrid'):
            raise ValueError('Set timegrid of asset before creating optim problem. Asset: '+ self.name)
        if not self.price is None:
            assert (isinstance(self.price, str)), 'Error in asset '+self.name+' --> price must be given as string'
            assert (self.price in prices)
            price = prices[self.price].copy()
        else:
            price = np.zeros(timegrid.T)

        if not (len(price)== self.timegrid.T): # price vector must have right size for discretization
            raise ValueError('Length of price array must be equal to length of time grid. Asset: '+ self.name)

        ##### using restricted timegrid for asset lifetime (save resources)
        I                = self.timegrid.restricted.I # indices of restricted time grid
        T                = self.timegrid.restricted.T # length of restr. grid
        discount_factors = self.timegrid.restricted.discount_factors # disc fctrs of restr. grid
        # check: if the restricted timegrid has minor and major grids, need
        # to do average over prices across minor grids
        if hasattr(self.timegrid.restricted, 'I_minor_in_major'):
            myprice = []
            if self.profile is not None: raise NotImplementedError('Need to extend to non flat profiles')
            for myI in self.timegrid.restricted.I_minor_in_major:
                myprice.append(price[myI].mean())
            price = np.asarray(myprice)
        else: # simply restrict prices to  asset time window
            price           = price[I]

        ##### important distinction:
        ## if extra costs are given, we need dispatch IN and OUT
        ## if it's zero, one variable is enough

        # Make vector of single min/max capacities.
        if isinstance(self.max_cap, (float, int, np.ndarray)):
            max_cap = self.max_cap*np.ones(T)
        elif isinstance(self.max_cap, str):
            assert (self.max_cap in prices), 'data for max_cap not found for asset  '+self.name
            max_cap = prices[self.max_cap].copy()
            max_cap = max_cap[I] #  only in asset time window
        else: # given in form of dict (start/end/values)
            max_cap = timegrid.restricted.values_to_grid(self.max_cap)
        if isinstance(self.min_cap, (float, int, np.ndarray)):
            min_cap = self.min_cap*np.ones(T)
        elif isinstance(self.min_cap, str):
            assert (self.min_cap in prices), 'data for min_cap not found for asset  '+self.name
            min_cap = prices[self.min_cap].copy()
            min_cap = min_cap[I] #  only in asset time window
        else: # given in form of dict (start/end/values)
            min_cap = timegrid.restricted.values_to_grid(self.min_cap)
        # check integrity
        if any(min_cap>max_cap):
            raise ValueError('Asset --' + self.name+'--: Contract with min_cap > max_cap leads to ill-posed optimization problem')
        # need to scale to discretization step since: flow * dT = volume in time step
        min_cap = min_cap * self.timegrid.restricted.dt
        max_cap = max_cap * self.timegrid.restricted.dt

        # Make vector of extra_costs:
        if isinstance(self.extra_costs, (float, int, np.ndarray)):
            extra_costs = self.extra_costs*np.ones(T)
        else: # given in form of dict (start/end/values)
            extra_costs = timegrid.restricted.values_to_grid(self.extra_costs)
            extra_costs[np.isnan(extra_costs)]=0

        mapping = pd.DataFrame() ## mapping of variables for use in portfolio
        if (all(extra_costs==0.)) or (all(max_cap<=0.)) or (all(min_cap>=0.)):
            # in this case no need for two variables per time step
            u =  max_cap # upper bound
            l =  min_cap # lower
            if any(extra_costs !=0):
                if (all(max_cap<=0.)): # dispatch always negative
                    price = price - extra_costs
                if (all(min_cap>=0.)): # dispatch always negative
                    price = price + extra_costs
            c = price * discount_factors # set price and discount
            mapping['time_step'] = I
            mapping['var_name']  = 'disp' # name variables for use e.g. in RI
        else:
            u =  np.hstack((np.minimum(0.,max_cap)  , np.maximum(0.,max_cap)))
            l =  np.hstack((np.minimum(0.,min_cap)  , np.maximum(0.,min_cap)))
            # set price  for in/out dispatch
            # in full contract there may be different prices for in/out
            c = np.tile(price, (2,1))
            # add extra costs to in/out dispatch
            ec = np.vstack((-extra_costs, extra_costs))
            c  = c + ec
            # discount the cost vectors:
            c = c * (np.tile(discount_factors, (2,1)))
            c  = c.flatten('C')
            # mapping to be able to extract information later on
            # infos:             'asset', 'node', 'type'
            mapping['time_step'] = np.hstack((I, I))
            mapping['var_name']  = np.nan # name variables for use e.g. in RI
            mapping['var_name'].iloc[0:T] = 'disp_in'
            mapping['var_name'].iloc[T:] = 'disp_out'

        # shortcut if only costs required
        if costs_only:
            return c
        ## other information (at the very end, as this way we have the right length)
        mapping['asset']     = self.name
        mapping['node']      = self.nodes[0].name
        mapping['type']      = 'd'   # only dispatch variables (needed to impose nodal restrictions in portfolio)
        # if we're using a less granular asset timegrid, add dispatch for every minor grid point
        # Effectively we concat the mapping for each minor point (one row each)
        if hasattr(self.timegrid.restricted, 'I_minor_in_major'):
            mapping = self.__extend_mapping_to_minor_grid__(mapping)
        # distinction: if not the parent class, ensure periodicity here
        # else take care in child class
        if type(self).__name__ == 'SimpleContract':
            return OptimProblem(c = c, l = l, u = u,
                                mapping = mapping,
                                periodic_period_length = self.periodicity,
                                periodic_duration      = self.periodicity_duration,
                                timegrid               = self.timegrid)
        else:
            return OptimProblem(c = c, l = l, u = u,
                                mapping = mapping)


class Transport(Asset):
    """ Contract Class """
    def __init__(self,
                name: str = 'default_name_transport',
                nodes: List[Node] = [Node(name = 'default_node_from'), Node(name = 'default_node_to')],
                start: dt.datetime = None,
                end:   dt.datetime = None,
                wacc: float = 0,
                costs_const:float = 0.,
                costs_time_series:str = None,
                min_cap:float = 0.,
                max_cap:float = 0.,
                efficiency: float = 1.,
                freq: str = None,
                profile: pd.Series = None,
                periodicity: str = None,
                periodicity_duration: str = None):
        """ Transport: Link two nodes, transporting the commodity at given efficiency and costs

        Args:
            name (str): Unique name of the asset                                              (asset parameter)
            nodes (list of nodes): 2 nodes, the transport links                               (asset parameter)
            timegrid (Timegrid): Timegrid for discretization                                  (asset parameter)
            start (dt.datetime) : start of asset being active. defaults to none (-> timegrid start relevant)
            end (dt.datetime)   : end of asset being active. defaults to none (-> timegrid start relevant)
            wacc (float): Weighted average cost of capital to discount cash flows in target   (asset parameter)
            freq (str, optional):   Frequency for optimization - in case different from portfolio (defaults to None, using portfolio's freq)
                                    The more granular frequency of portf & asset is used
            profile (pd.Series, optional):  If freq(asset) > freq(portf) assuming this profile for granular dispatch (e.g. scaling hourly profile to week).
                                            Defaults to None, only relevant if freq is not none

            min_cap (float) : Minimum flow/capacity for transporting (from node 1 to node 2)
            max_cap (float) : Minimum flow/capacity for transporting (from node 1 to node 2)
            efficiency (float): efficiency of transport. May be any positive float. Defaults to 1.
            costs_time_series (str): Name of cost vector for transporting. Defaults to None
            costs_const (float, optional): extra costs added to price vector (in or out). Defaults to 0.

            periodicity (str, pd freq style): Makes assets behave periodicly with given frequency. Periods are repeated up to freq intervals (defaults to None)
            periodicity_duration (str, pd freq style): Intervals in which periods repeat (e.g. repeat days ofer whole weeks)  (defaults to None)
        """
        super(Transport, self).__init__(name=name, nodes=nodes, start=start, end=end, wacc=wacc, freq = freq, profile = profile)
        assert len(self.nodes) ==2, 'Transport asset mus link exactly 2 nodes. Asset name: '+name
        assert min_cap <= max_cap, 'Transport with min_cap >= max_cap leads to ill-posed optimization problem. Asset name: '+name
        self.min_cap = min_cap
        self.max_cap = max_cap
        self.costs_const = costs_const
        self.costs_time_series = costs_time_series
        assert efficiency > 0., 'efficiency of transport must be chosen to be positive ('+name+')'
        self.efficiency = efficiency
        #### periodicity
        assert not ((periodicity_duration is not None) and (periodicity is None)), 'Cannot have periodicity duration not none and periodicity none'
        self.periodicity          = periodicity
        self.periodicity_duration = periodicity_duration


    @abc.abstractmethod
    def setup_optim_problem(self, prices: dict, timegrid:Timegrid = None, costs_only:bool = False) -> OptimProblem:
        """ Set up optimization problem for asset

        Args:
            prices (dict): Dictionary of price arrays needed by assets in portfolio
            timegrid (Timegrid, optional): Discretization grid for asset. Defaults to None,
                                           in which case it must have been set previously
            costs_only (bool): Only create costs vector (speed up e.g. for sampling prices). Defaults to False
        Returns:
            OptimProblem: Optimization problem to be used by optimizer
        """
        # set timegrid if given as optional argument
        if not timegrid is None:
            self.set_timegrid(timegrid)
        # check: timegrid set?
        if not hasattr(self, 'timegrid'):
            raise ValueError('Set timegrid of asset before creating optim problem. Asset: '+ self.name)

        if self.costs_time_series is None:
            costs_time_series = np.zeros(self.timegrid.T)
        else:
            if not (self.costs_time_series in prices):
                raise ValueError('Costs not found in given price time series. Asset: '+ self.name)
            costs_time_series = prices[self.costs_time_series].copy()
            if not (len(costs_time_series)== self.timegrid.T): # vector must have right size for discretization
                raise ValueError('Length of costs array must be equal to length of time grid. Asset: '+ self.name)

        ##### using restricted timegrid for asset lifetime (save resources)
        I                = self.timegrid.restricted.I # indices of restricted time grid
        T                = self.timegrid.restricted.T # length of restr. grid
        discount_factors = self.timegrid.restricted.discount_factors # disc fctrs of restr. grid
        if not len(costs_time_series)==1: # if not  scalar, restrict to time window
            # check: if the restricted timegrid has minor and major grids, need
            # to do average over prices across minor grids
            if hasattr(self.timegrid.restricted, 'I_minor_in_major'):
                myprice = []
                if self.profile is not None: raise NotImplementedError('Need to extend to non flat profiles')
                for myI in self.timegrid.restricted.I_minor_in_major:
                    myprice.append(costs_time_series[myI].mean())
                costs_time_series = np.asarray(myprice)
            else: # simply restrict prices to  asset time window
                costs_time_series           = costs_time_series[I]
        # Make vector of single min/max capacities.
        if isinstance(self.max_cap, (float, int)):
            max_cap = self.max_cap*np.ones(T)
        else: # given in form of dict (start/end/values)
            max_cap = timegrid.restricted.values_to_grid(self.max_cap)
        if isinstance(self.min_cap, (float, int)):
            min_cap = self.min_cap*np.ones(T)
        else: # given in form of dict (start/end/values)
            min_cap = timegrid.restricted.values_to_grid(self.min_cap)
        # need to scale to discretization step since: flow * dT = volume in time step
        min_cap = min_cap * self.timegrid.restricted.dt
        max_cap = max_cap * self.timegrid.restricted.dt


        mapping = pd.DataFrame() ## mapping of variables for use in portfolio
        c =  costs_time_series + self.costs_const
        if ((all(max_cap<=0.)) or (all(min_cap>=0.))) or (all(c == 0)):
        # in this case  one variable per time step and node needed
            # upper / lower bound for dispatch Node1 / Node2
            ######  --> if implemented with two variables per time step
            #### l =  np.hstack( (-max_cap, min_cap ) )
            ####u =  np.hstack( (-min_cap, max_cap ) )
            l =  min_cap
            u =  max_cap

            # costs always act on abs(dispatch)
            if (all(max_cap<=0.)): # dispatch always negative
                c = -c
            # if (all(min_cap>=0.)): # dispatch always positive
            #     c =  c
            c = c * discount_factors # set costs and discount
            ######  --> if implemented with two variables per time step
            #    c = np.hstack( (np.zeros(T),c) ) # linking two nodes, assigning costs only to receiving node
            if costs_only:
                return c
            ######  --> if implemented with two variables per time step
            # restriction: in and efficiency*out must add to zero
            # A = sp.hstack(( self.efficiency*sp.identity(T), sp.identity(T)  ))
            # b = np.zeros(T)
            # cType = 'S'*T # equal type restriction

            ##### creating the mapping
            # one variable per time step, two rows in mapping (node 1 and node 2)
            mapping['time_step']   = np.hstack((I,I))
            # first set belongs to node 1, second to node 2
            mapping['node']        = np.vstack((np.tile(self.nodes[0].name, (T,1)),np.tile(self.nodes[1].name, (T,1))))
            # specific column that implements the efficiency  x (node 1) ---> eff.x (node 2)
            mapping['disp_factor'] = np.hstack((-np.ones(T),np.ones(T)*self.efficiency))
            mapping['var_name']  = 'disp' # name variables for use e.g. in RI
        else:
            raise NotImplementedError('For transport all capacities mus be positive or all negative for clarity purpose. Please use two transport assets')

        ## other information (only here as this way we have the right length)
        mapping['asset']     = self.name
        mapping['type']      = 'd'   # only dispatch variables (needed to impose nodal restrictions in portfolio)
        ### need to re-index (since two row blocks refer to the same variables)
        mapping.index = np.hstack((np.arange(0,T), np.arange(0,T)))
        ##
        # if we're using a less granular asset timegrid, add dispatch for every minor grid point
        # Effectively we concat the mapping for each minor point (one row each)
        if hasattr(self.timegrid.restricted, 'I_minor_in_major'):
            mapping = self.__extend_mapping_to_minor_grid__(mapping)
        #### return OptimProblem(c = c, l = l, u = u, A = A, b = b, cType = cType, mapping = mapping)
        # distinction: if not the parent class, ensure periodicity here
        # else take care in child class
        if type(self).__name__ == 'Transport':
            return OptimProblem(c = c, l = l, u = u,
                                mapping = mapping,
                                periodic_period_length = self.periodicity,
                                periodic_duration      = self.periodicity_duration,
                                timegrid               = self.timegrid)
        else:
            return OptimProblem(c = c, l = l, u = u,
                                mapping = mapping)

########## SimpleContract and Transport extended with minTake and maxTake restrictions

def define_restr(my_take, my_type, my_n, map, timegrid, node = None):
    """ encapsulates the generation of restriction from given min/max take or similar """
    my_take = timegrid.prep_date_dict(my_take)
    # starting empty, adding rows
    my_A     = sp.lil_matrix((0, my_n))
    my_b     = np.empty(shape=(0))
    my_cType = ''

    # need to alter mapping - create copy
    map = map.copy()
    map.reset_index(inplace = True)
    # several rows per variable? if not add missing column
    if 'disp_factor' not in map.columns:
        map['disp_factor'] = 1.

    for (s,e,v) in zip(my_take['start'], my_take['end'], my_take['values']):
        I = [] # collect indices of rows that match
        for i, t in enumerate(timegrid.restricted.timepoints):
            if (s <= t) and (e > t):
                if node is None:
                    I.extend(map.index[map['time_step'] == timegrid.restricted.I[i]].to_list())
                else:
                    I.extend(map.index[(map['time_step'] == timegrid.restricted.I[i])&(map['node']==node)].to_list())
        if not len(I) == 0: # interval could be outside timegrid, then omit restriction
            my_cType  += my_type
            a      = sp.lil_matrix((1,my_n))
            # effectively adding all dispatches with corresponding factor in the selected node
            # sum over all rows per variable
            for my_i in I: # iterate over rows
                a[0, map.loc[my_i, 'index']] += map.loc[my_i, 'disp_factor']
            # ... with several rows per variable not valid any more:  a[0, map.loc[I, 'index'].values] = map.loc[I, 'disp_factor'].values
            my_A   = sp.vstack((my_A, a))
            # adjust quantity in case the restr. interval does not fully lie in timegrid
            # length of complete interval scaled down to interval within grid
            my_v = v / ((e-s)/pd.Timedelta(1, timegrid.main_time_unit)) * timegrid.dt[map.loc[I, 'time_step'].unique()].sum()
            my_b  = np.hstack((my_b, my_v))
    return my_A, my_b, my_cType

class Contract(SimpleContract):
    """ Contract Class, as an extension of the SimpleContract """
    def __init__(self,
                name: str = 'default_name_contract',
                nodes: Node = Node(name = 'default_node_contract'),
                start: dt.datetime = None,
                end:   dt.datetime = None,
                wacc: float = 0,
                price:str = None,
<<<<<<< HEAD
                extra_costs: Union[float, Dict] = 0.,
                min_cap: Union[float, Dict] = 0.,
                max_cap: Union[float, Dict] = 0.,
                min_take:Union[float, List[float], Dict] = None,
                max_take:Union[float, List[float], Dict] = None,
=======
                extra_costs:float = 0.,
                min_cap: Union[float, Dict, str] = 0.,
                max_cap: Union[float, Dict, str] = 0.,
                min_take: dict = None,
                max_take: dict = None,
>>>>>>> 5d2a49a3
                freq: str = None,
                profile: pd.Series = None,
                periodicity: str = None,
                periodicity_duration: str = None):
        """ Contract: buy or sell (consume/produce) given price and limited capacity in/out
            Restrictions
            - time dependent capacity restrictions
            - MinTake & MaxTake for a list of periods
            Examples
            - with min_cap = max_cap and a detailed time series, implement must run RES assets such as wind
            - with MinTake & MaxTake, implement structured gas contracts
        Args:
            name (str): Unique name of the asset                                              (asset parameter)
            node (Node): Node, the constract is located in                                    (asset parameter)
            start (dt.datetime) : start of asset being active. defaults to none (-> timegrid start relevant)
            end (dt.datetime)   : end of asset being active. defaults to none (-> timegrid start relevant)
            timegrid (Timegrid): Timegrid for discretization                                  (asset parameter)
            wacc (float): Weighted average cost of capital to discount cash flows in target   (asset parameter)
            freq (str, optional):   Frequency for optimization - in case different from portfolio (defaults to None, using portfolio's freq)
                                    The more granular frequency of portf & asset is used
            profile (pd.Series, optional):  If freq(asset) > freq(portf) assuming this profile for granular dispatch (e.g. scaling hourly profile to week).
                                            Defaults to None, only relevant if freq is not none

            min_cap (float, dict, str) : Minimum flow/capacity for buying (negative) or selling (positive). Float or time series. Defaults to 0
            max_cap (float, dict, str) : Maximum flow/capacity for selling (positive). Float or time series. Defaults to 0
                                    float: constant value
                                    dict:  dict['start'] = array
                                           dict['end']   = array
                                           dict['value'] = array
                                    str:   refers to column in "prices" data that provides time series to set up OptimProblem (as for "price" below)
            min_take (dict) : Minimum volume within given period. Defaults to None
            max_take (dict) : Maximum volume within given period. Defaults to None
                              dict:  dict['start'] = np.array
                                     dict['end']   = np.array
                                     dict['value'] = np.array
            price (str): Name of price vector for buying / selling
            extra_costs (float, optional): extra costs added to price vector (in or out). Defaults to 0.
                                          float: constant value
                                          dict:  dict['start'] = np.array
                                                 dict['end']   = np.array
                                                 dict['value'] = np.array

            periodicity (str, pd freq style): Makes assets behave periodicly with given frequency. Periods are repeated up to freq intervals (defaults to None)
            periodicity_duration (str, pd freq style): Intervals in which periods repeat (e.g. repeat days ofer whole weeks)  (defaults to None)

        """
        super(Contract, self).__init__(name=name,
                                       nodes=nodes,
                                       start=start,
                                       end=end,
                                       wacc=wacc,
                                       freq = freq,
                                       profile = profile,
                                       price = price,
                                       extra_costs = extra_costs,
                                       min_cap = min_cap,
                                       max_cap = max_cap,
                                       periodicity= periodicity,
                                       periodicity_duration=periodicity_duration)
        if not min_take is None:
            assert isinstance(min_take, dict), 'min_take must be dict with keys (start, end, value). Asset: '+self.name
            assert 'values' in min_take, 'min_take must be of dict type with start, end & values (values missing)'
            assert 'start' in min_take, 'min_take must be of dict type with start, end & values (start missing)'
            assert 'end' in min_take, 'min_take must be of dict type with start, end & values (end missing)'
            if isinstance(min_take['values'], (float, int)):
                min_take['values'] = [min_take['values']]
                min_take['start'] = [min_take['start']]
                min_take['end'] = [min_take['end']]
        if not max_take is None:
            assert isinstance(max_take, dict), 'max_take must be dict with keys (start, end, value). Asset: '+self.name
            assert 'values' in max_take, 'min_take must be of dict type with start, end & values (values missing)'
            assert 'start' in max_take, 'min_take must be of dict type with start, end & values (start missing)'
            assert 'end' in max_take, 'min_take must be of dict type with start, end & values (end missing)'
            if isinstance(max_take['values'], (float, int)):
                max_take['values'] = [max_take['values']]
                max_take['start'] = [max_take['start']]
                max_take['end'] = [max_take['end']]
        self.min_take = min_take
        self.max_take = max_take

    @abc.abstractmethod
    def setup_optim_problem(self, prices: dict, timegrid:Timegrid = None, costs_only:bool = False) -> OptimProblem:
        """ Set up optimization problem for asset

        Args:
            prices (dict): Dictionary of price arrays needed by assets in portfolio
            timegrid (Timegrid, optional): Discretization grid for asset. Defaults to None,
                                           in which case it must have been set previously
            costs_only (bool): Only create costs vector (speed up e.g. for sampling prices). Defaults to False

        Returns:
            OptimProblem: Optimization problem to be used by optimizer
        """

        # set up SimpleContract optimProblem
        op = super().setup_optim_problem(prices= prices, timegrid=timegrid, costs_only = costs_only)
        if costs_only:
            return op
        # add restrictions min/max take
        min_take = self.min_take
        max_take = self.max_take
        n = len(op.l) # number of variables
        A     = sp.lil_matrix((0, n))
        b     = np.empty(shape=(0))
        cType = ''
        if not max_take is None:
            # assert right sizes
            assert ( (len(max_take['start'])== (len(max_take['end']))) and (len(max_take['start'])== (len(max_take['values']))) )
            A1, b1, c1 = define_restr(max_take, 'U', n, op.mapping, timegrid)
            A     = sp.vstack((A, A1))
            b     = np.hstack((b, b1))
            cType = cType+c1
        if not min_take is None:
            # assert right sizes
            assert ( (len(min_take['start'])== (len(min_take['end']))) and (len(min_take['start'])== (len(min_take['values']))) )
            A1, b1, c1 = define_restr(min_take, 'L', n, op.mapping, timegrid)
            A     = sp.vstack((A, A1))
            b     = np.hstack((b, b1))
            cType = cType+c1
        if len(cType)>0:
            if op.A is None: # no restrictions yet
                op.A = A
                op.b = b
                op.cType = cType
            else: # add to restrictions
                op.A     = sp.vstack((op.A, A))
                op.b     = np.hstack((op.b, b))
                op.cType = op.cType+cType
        if self.periodicity is not None:
            op.__make_periodic__(freq_period = self.periodicity, freq_duration = self.periodicity_duration, timegrid = timegrid)
        return op

def convert_time_unit(value: float, old_freq:str, new_freq:str) -> float:
    """
    Convert time value from old_freq to new_freq
    Args:
        value (float): the time value to convert
        old_freq: pandas frequency string, e.g. 'd', 'h', 'm', '15min', '1d1h'
        new_freq: pandas frequency string, e.g. 'd', 'h', 'm', '15min', '1d1h'

    Returns:
        the time value converted from old_freq to new_freq
    """
    return value * pd.to_timedelta(to_offset(old_freq)) / pd.to_timedelta(to_offset(new_freq))

class CHPAsset(Contract):
    def __init__(self,
                 name: str = 'default_name_contract',
                 nodes: List[Node] = [Node(name = 'default_node_power'), Node(name = 'default_node_heat')],
                 start: dt.datetime = None,
                 end:   dt.datetime = None,
                 wacc: float = 0,
                 price:str = None,
                 extra_costs: Union[float, Dict] = 0.,
                 min_cap: Union[float, Dict] = 0.,
                 max_cap: Union[float, Dict] = 0.,
                 min_take:Union[float, List[float], Dict] = None,
                 max_take:Union[float, List[float], Dict] = None,
                 freq: str = None,
                 profile: pd.Series = None,
                 periodicity: str = None,
                 periodicity_duration: str = None,
                 conversion_factor_power_heat: float = 1.,
                 max_share_heat: float = 1.,
                 ramp: float = None,
                 start_costs: Union[float, Sequence[float], Dict] = 0.,
                 running_costs: float = 0.,
                 min_runtime: float = 0,
                 time_already_running: float = 0,
                 last_dispatch: Union[float, Sequence[float]] = 0,
                 start_fuel: float = 0.,
                 fuel_efficiency: float = 1.,
                 consumption_if_on: float = 0.
                 ):
        """ CHPContract: Generate heat and power
            Restrictions
            - time dependent capacity restrictions
            - MinTake & MaxTake for a list of periods
            - start costs
            - minimum runtime
            - ramps
        Args:
            name (str): Unique name of the asset                                              (asset parameter)
            nodes (Node): One node each for generated power and heat                          (asset parameter)
                          optional: node for fuel (e.g. gas)
            start (dt.datetime) : start of asset being active. defaults to none (-> timegrid start relevant)
            end (dt.datetime)   : end of asset being active. defaults to none (-> timegrid start relevant)
            timegrid (Timegrid): Timegrid for discretization                                  (asset parameter)
            wacc (float): Weighted average cost of capital to discount cash flows in target   (asset parameter)
            freq (str, optional):   Frequency for optimization - in case different from portfolio (defaults to None, using portfolio's freq)
                                    The more granular frequency of portf & asset is used
            profile (pd.Series, optional):  If freq(asset) > freq(portf) assuming this profile for granular dispatch (e.g. scaling hourly profile to week).
                                            Defaults to None, only relevant if freq is not none
            min_cap (float) : Minimum capacity for generating virtual dispatch (power + conversion_factor_power_heat * heat). Has to be greater or equal to 0. Defaults to 0.
            max_cap (float) : Maximum capacity for generating virtual dispatch (power + conversion_factor_power_heat * heat). Has to be greater or equal to 0. Defaults to 0.
            min_take (float) : Minimum volume within given period. Defaults to None
            max_take (float) : Maximum volume within given period. Defaults to None
                              float: constant value
                              dict:  dict['start'] = np.array
                                     dict['end']   = np.array
                                     dict['value'] = np.array
            price (str): Name of price vector for buying / selling
            extra_costs (float, optional): extra costs added to price vector (in or out). Defaults to 0.
                                           float: constant value
                                           dict:  dict['start'] = np.array
                                                  dict['end']   = np.array
                                                  dict['value'] = np.array
            periodicity (str, pd freq style): Makes assets behave periodicly with given frequency. Periods are repeated up to freq intervals (defaults to None)
            periodicity_duration (str, pd freq style): Intervals in which periods repeat (e.g. repeat days ofer whole weeks)  (defaults to None)
            conversion_factor_power_heat (float): Conversion efficiency from heat to power. Defaults to 1.
            max_share_heat (float): Defines upper bound for the heat dispatch as a percentage of the power dispatch. Defaults to 1.
            ramp (float): Maximum increase/decrease of virtual dispatch (power + conversion_factor_power_heat * heat) in one timestep. Defaults to 1.
            start_costs (float): Costs for starting. Defaults to 0.
            running_costs (float): Costs when on. Defaults to 0.
            min_runtime (int): Minimum runtime in timegrids main_time_unit. Defaults to 0.
            time_already_running (int): The number of timesteps the asset is already running in timegrids main_time_unit. Defaults to 0.
            last_dispatch (Union[float, List[float]]): List containing previous dispatch power and previous dispatch heat or
                            float value containing dispatch power with assumed dispatch heat = 0. Defaults to 0.

            Optional: Explicit fuel consumption (e.g. gas) for multi-commodity simulation
                 start_fuel (float, optional): detaults to  0
                 fuel_efficiency (float, optional): defaults to 1
                 consumption_if_on (float, optional): defaults to 0
        """
        super(CHPAsset, self).__init__(name=name,
                                       nodes=nodes,
                                       start=start,
                                       end=end,
                                       wacc=wacc,
                                       freq=freq,
                                       profile=profile,
                                       price=price,
                                       extra_costs=extra_costs,
                                       min_cap=min_cap,
                                       max_cap=max_cap,
                                       min_take=min_take,
                                       max_take=max_take,
                                       periodicity=periodicity,
                                       periodicity_duration=periodicity_duration)
        self.conversion_factor_power_heat                = conversion_factor_power_heat
        self.max_share_heat                 = max_share_heat
        self.ramp                 = ramp
        self.start_costs          = start_costs
        self.running_costs        = running_costs
        self.min_runtime          = min_runtime
        self.time_already_running = time_already_running
        if len(nodes) >= 3:
            assert (fuel_efficiency != 0.), 'fuel efficiency must not be zero'
            self.fuel_efficiency      = fuel_efficiency
            self.consumption_if_on    = consumption_if_on
            self.start_fuel           = start_fuel

        if isinstance(last_dispatch, Sequence):
            self.last_dispatch = last_dispatch[0] + conversion_factor_power_heat * last_dispatch[1]
        else:
            self.last_dispatch = last_dispatch

        if len(nodes) not in (2,3):
            raise ValueError('Length of nodes has to be 2 or 3; power, heat and optionally fuel. Asset: ' + self.name)

        if isinstance(self.min_cap, (float, int, np.ndarray)):
            if not np.all(min_cap >= 0.):
                raise ValueError('min_cap and has to be greater or equal to 0. Asset: ' + self.name)
        else:
            if not np.all(np.array(min_cap['values']) >= 0.):
                raise ValueError('min_cap and has to be greater or equal to 0. Asset: ' + self.name)

        if isinstance(self.max_cap, (float, int, np.ndarray)):
            if not np.all(max_cap >= 0.):
                raise ValueError('max_cap and has to be greater or equal to 0. Asset: ' + self.name)
        else:
            if not np.all(np.array(max_cap['values']) >= 0.):
                raise ValueError('max_cap and has to be greater or equal to 0. Asset: ' + self.name)


    def setup_optim_problem(self, prices: dict, timegrid: Timegrid = None,
                            costs_only: bool = False) -> OptimProblem:
        """ Set up optimization problem for asset

        Args:
            prices (dict): Dictionary of price arrays needed by assets in portfolio
            timegrid (Timegrid, optional): Discretization grid for asset. Defaults to None,
                                           in which case it must have been set previously
            costs_only (bool): Only create costs vector (speed up e.g. for sampling prices). Defaults to False

        Returns:
            OptimProblem: Optimization problem to be used by optimizer
        """
        if self.freq is not None and self.freq != timegrid.freq:
            raise ValueError('Freq of asset' + self.name + ' is ' + str(self.freq) + ' which is unequal to freq ' + timegrid.freq + ' of timegrid. Asset: ' + self.name)

        # convert min_runtime and time_already_running from timegrids main_time_unit to timegrid.freq
        min_runtime = convert_time_unit(self.min_runtime, old_freq=timegrid.main_time_unit, new_freq=timegrid.freq)
        if not min_runtime.is_integer():
            print("Warning for asset", self.name + ": min_runtime is", self.min_runtime, "in freq '" + str(timegrid.main_time_unit) +
                  "' which corresponds to", min_runtime, "in freq '" + str(timegrid.freq) + "'.",
                  "This is not an integer and will therefore be rounded to", str(np.ceil(min_runtime)), "in freq '" + str(timegrid.freq) + "'.")
            min_runtime = np.ceil(min_runtime)
        min_runtime = int(min_runtime)
        time_already_running = convert_time_unit(self.time_already_running, old_freq=timegrid.main_time_unit, new_freq=timegrid.freq)
        if not time_already_running.is_integer():
            print("Warning for asset", self.name + ": time_already_running is", self.time_already_running,
                  "in freq '" + str(timegrid.main_time_unit) +
                  "' which corresponds to", time_already_running, "in freq '" + str(timegrid.freq) + "'.",
                  "This is not an integer and will therefore be rounded to", str(np.ceil(time_already_running)),
                  "in freq '" + str(timegrid.freq) + "'.")
            time_already_running = np.ceil(time_already_running)
        time_already_running = int(time_already_running)

        op = super().setup_optim_problem(prices=prices, timegrid=timegrid, costs_only=costs_only)

        # Make vector of start_costs:
        T = timegrid.restricted.T
        if isinstance(self.start_costs, (float, int, np.ndarray)):
            start_costs = self.start_costs*np.ones(T)
        else: # given in form of dict (start/end/values)
            start_costs = timegrid.restricted.values_to_grid(self.start_costs)
            start_costs[np.isnan(start_costs)]=0

        # calculate costs:
        if costs_only:
            c = op
        else:
            c = op.c
        c = np.hstack([c, self.conversion_factor_power_heat * c])  # costs for power and heat dispatch
        if len(self.nodes)==2:
            include_start_variables = min_runtime > 1 or np.any(start_costs != 0)
            include_on_variables = include_start_variables or np.any(self.min_cap != 0.)
        else:
            include_start_variables = min_runtime > 1 or np.any(start_costs != 0) or self.start_fuel !=0.
            include_on_variables = include_start_variables or np.any(self.min_cap != 0.) or self.consumption_if_on != 0.

        if include_on_variables:
            c = np.hstack([c, np.ones(self.timegrid.restricted.T) * self.running_costs])  # add costs for on variables
        if include_start_variables:
            c = np.hstack([c, start_costs])  # add costs for start variables
        if costs_only:
            return c
        op.c = c

        # Check that if include_on_variables is True, the minimum capacity is not 0. Otherwise the "on" variables cannot be computed correctly.
        if np.any(op.l == 0) and include_on_variables:
            raise ValueError("If the minimum capacity is 0 at any point, the 'on' variables have to be disabled. Either set min_cap>0 or set min_runtime=0 and start_costs=0 and start_fuel=0 and consumption_if_on=0. Asset: " + self.name)

        # Prepare matrix A:
        n = len(op.l)
        if op.A is None:
            op.A = sp.lil_matrix((0, n))
            op.cType = ''
            op.b = np.zeros(0)

        # Ramp constraints:
        if self.ramp is not None:
            variables = op.mapping[["asset", "node", "var_name"]].drop_duplicates()
            for i in range(len(variables)):
                I_past = None
                for t in range(self.timegrid.restricted.T):
                    I_curr = np.where((op.mapping["asset"] == variables.iloc[i]["asset"])
                                      & (op.mapping["node"] == variables.iloc[i]["node"])
                                      & (op.mapping["var_name"] == variables.iloc[i]["var_name"])
                                      & (op.mapping["time_step"] == self.timegrid.restricted.I[t]))
                    if I_past and I_curr:
                        a = sp.lil_matrix((1, n))
                        a[0, I_curr] = 1
                        a[0, I_past] = -1
                        op.A = sp.vstack([op.A, a])
                        op.cType += 'L'
                        op.b = np.hstack([op.b, -self.ramp])
                        op.A = sp.vstack([op.A, a])
                        op.cType += 'U'
                        op.b = np.hstack([op.b, self.ramp])
                    I_past = I_curr

            # Initial ramp constraint
            a = sp.lil_matrix((1, n))
            a[0, 0] = 1
            op.A = sp.vstack([op.A, a])
            op.cType += 'L'
            op.b = np.hstack([op.b, -self.ramp + self.last_dispatch])
            op.A = sp.vstack([op.A, a])
            op.cType += 'U'
            op.b = np.hstack([op.b, self.ramp + self.last_dispatch])

        # Make sure that op.mapping contains only dispatch variables (i.e. with type=='d')
        var_types = op.mapping['type'].unique()
        assert np.all(var_types=='d'), "Only variables of type 'd' (i.e. dispatch variables) are allowed in op.mapping at this point. " \
                                       "However, there are variables with types " + str(var_types[var_types != 'd']) + " in the mapping." \
                                       "This is likely due to a change in a superclass."

        # Divide each dispatch variable in power and heat:
        new_map = pd.DataFrame()
        for i, mynode in enumerate(self.nodes):
            if i>=2: continue # do only for power and heat
            initial_map = op.mapping[op.mapping['type'] == 'd'].copy()
            initial_map['node'] = mynode.name
            new_map = pd.concat([new_map, initial_map.copy()])
        op.mapping = new_map
        op.A = sp.hstack([op.A, self.conversion_factor_power_heat * op.A])

        # Add on variables
        if include_on_variables:
            op.mapping['bool'] = False
            map_bool = pd.DataFrame()
            map_bool['time_step'] = self.timegrid.restricted.I
            map_bool['node'] = np.nan
            map_bool['asset'] = self.name
            map_bool['type'] = 'i'  # internal
            map_bool['bool'] = True
            map_bool['var_name'] = 'bool_on'
            op.mapping = pd.concat([op.mapping, map_bool])

            # extend A for on variables (not relevant in exist. restrictions)
            op.A = sp.hstack((op.A, sp.lil_matrix((op.A.shape[0], len(map_bool)))))

        # Add start variables
        if include_start_variables:
            map_bool['var_name'] = 'bool_start'
            op.mapping = pd.concat([op.mapping, map_bool])

            # extend A for start variables (not relevant in exist. restrictions)
            op.A = sp.hstack((op.A, sp.lil_matrix((op.A.shape[0], len(map_bool)))))

        # Minimum and maximum capacity:
        A_lower_bounds = sp.lil_matrix((n, op.A.shape[1]))
        A_upper_bounds = sp.lil_matrix((n, op.A.shape[1]))
        for i in range(n):
            var = op.mapping.iloc[i]
            on_variable = np.where((op.mapping["asset"] == var["asset"])
                                   & (op.mapping["var_name"] == "bool_on")
                                   & (op.mapping["time_step"] == var["time_step"]))

            A_lower_bounds[i, i] = 1
            A_lower_bounds[i, n + i] = self.conversion_factor_power_heat
            A_lower_bounds[i, on_variable] = - op.l[i]  # has no effect if no on variables found

            A_upper_bounds[i, i] = 1
            A_upper_bounds[i, n + i] = self.conversion_factor_power_heat
            A_upper_bounds[i, on_variable] = - op.u[i]  # has no effect if no on variables found
        op.A = sp.vstack((op.A, A_lower_bounds))
        op.cType += 'L' * n
        op.b = np.hstack((op.b, np.zeros(n)))

        op.A = sp.vstack((op.A, A_upper_bounds))
        op.cType += 'U' * n
        if include_on_variables:
            op.b = np.hstack((op.b, np.zeros(n)))
        else:
            op.b = np.hstack((op.b, op.u))

        # Start constraints:
        if include_start_variables:
            myA = sp.lil_matrix((self.timegrid.restricted.T-1, op.A.shape[1]))
            for i in range(self.timegrid.restricted.T-1):
                myA[i, 2 * n + i + 1] = 1
                myA[i, 2 * n + i] = - 1
                myA[i, 2 * n + self.timegrid.restricted.T + i + 1] = -1
            op.A = sp.vstack((op.A, myA))
            op.cType += 'U' * (self.timegrid.restricted.T - 1)
            op.b = np.hstack((op.b, np.zeros(self.timegrid.restricted.T-1)))

            if time_already_running==0:
                a = sp.lil_matrix((1, op.A.shape[1]))
                a[0, 2*n] = 1
                a[0, 2*n + self.timegrid.restricted.T] = -1
                op.A = sp.vstack((op.A, a))
                op.cType += 'U'
                op.b = np.hstack((op.b, 0))

            # Minimum runtime:
            for t in range(self.timegrid.restricted.T):
                for i in range(1, min_runtime):
                    if i > t:
                        continue
                    a = sp.lil_matrix((1, op.A.shape[1]))
                    a[0, 2 * n + t] = 1
                    a[0, 2 * n + self.timegrid.restricted.T + t - i] = -1
                    op.A = sp.vstack((op.A, a))
                    op.cType += 'L'
                    op.b = np.hstack((op.b, 0))

        # Boundaries for the heat variable:
        myA = sp.lil_matrix((n, op.A.shape[1]))
        for i in range(n):
            myA[i, n + i] = 1
            myA[i, i] = - self.max_share_heat
        op.A = sp.vstack((op.A, myA))
        op.cType += 'U' * n
        op.b = np.hstack((op.b, np.zeros(n)))

        # Set lower and upper bounds for all variables
        op.l = np.zeros(op.A.shape[1])
        op.u = np.hstack((op.u, self.max_share_heat * op.u, np.ones(op.A.shape[1] - op.u.shape[0] * 2)))

        # Enforce minimum runtime if asset already on
        if time_already_running > 0 and min_runtime - time_already_running>0:
            op.l[2*n:2*n+ min_runtime - time_already_running] = 1

        # Reset mapping index:
        op.mapping.reset_index(inplace=True, drop=True)  # need to reset index (which enumerates variables)

        # in case there is an explicit node for fuel, extend mapping
        # idea: fuel consumption is  power disp + conversion_factor_power_heat * heat disp
        # mapping extention equivalent to simpler asset type "MultiCommodityContract"
        if len(self.nodes) >= 3:
            # disp_factor determines the factor with which fuel is consumed
            if 'disp_factor' not in op.mapping: op.mapping['disp_factor'] = np.nan
            new_map     = op.mapping.copy()
            for i in [0,1]: # nodes power and heat
                initial_map = op.mapping[(op.mapping['var_name']=='disp') & (op.mapping['node']== self.node_names[i])].copy()
                initial_map['node']        = self.node_names[2] # fuel node
                if i == 0: 
                    initial_map['disp_factor'] = -1./self.fuel_efficiency
                elif i == 1:
                    initial_map['disp_factor'] = -self.conversion_factor_power_heat / self.fuel_efficiency
                new_map = pd.concat([new_map, initial_map.copy()])
            # consumption  if on
            initial_map = op.mapping[op.mapping['var_name']=='bool_on'].copy()
            initial_map['node'] = self.node_names[2] # fuel node
            #initial_map['var_name'] = 'fuel_if_on'
            initial_map['type'] = 'd'
            initial_map['disp_factor'] = -self.consumption_if_on
            new_map = pd.concat([new_map, initial_map.copy()])
            # consumption on start
            initial_map = op.mapping[op.mapping['var_name']=='bool_start'].copy()
            initial_map['node'] = self.node_names[2] # fuel node
            #initial_map['var_name'] = 'fuel_start'
            initial_map['type'] = 'd'
            initial_map['disp_factor'] = -self.start_fuel
            new_map = pd.concat([new_map, initial_map.copy()])

            op.mapping = new_map
        return op


class MultiCommodityContract(Contract):
    """ Multi commodity contract class - implements a Contract that generates two or more commoditites at a time.
        The main idea is to implement a CHP generating unit that would generate power and heat at the same time.
        Overall costs and prices relate directly (and only) to the dispatch variable.
        The simplest way of defining the asset is to think of the main commodity as the main variable. In this case
        define the first factor == 1 and add the other factors as "free side products" with the respective factor """
    def __init__(self,
                name: str = 'default_name_multi_commodity',
                nodes: Union[Node, List[Node]] = [Node(name = 'default_node_1'), Node(name = 'default_node_2')],
                start: dt.datetime = None,
                end:   dt.datetime = None,
                wacc: float = 0,
                price:str = None,
<<<<<<< HEAD
                extra_costs: Union[float, List[float], Dict] = 0.,
                min_cap: Union[float, Dict] = 0.,
                max_cap: Union[float, Dict] = 0.,
                min_take:Union[float, List[float], Dict] = None,
                max_take:Union[float, List[float], Dict] = None,
=======
                extra_costs:float = 0.,
                min_cap: Union[float, Dict, str] = 0.,
                max_cap: Union[float, Dict, str] = 0.,
                min_take: dict = None,
                max_take: dict = None,
>>>>>>> 5d2a49a3
                factors_commodities: list = [1,1],
                freq: str = None,
                profile: pd.Series = None,
                periodicity: str = None,
                periodicity_duration: str = None):
        """ Contract: buy or sell (consume/produce) given price and limited capacity in/out
            Restrictions
            - time dependent capacity restrictions
            - MinTake & MaxTake for a list of periods
            Examples
            - with min_cap = max_cap and a detailed time series, implement must run RES assets such as wind
            - with MinTake & MaxTake, implement structured gas contracts
        Args:
            name (str): Unique name of the asset                                              (asset parameter)
            start (dt.datetime) : start of asset being active. defaults to none (-> timegrid start relevant)
            end (dt.datetime)   : end of asset being active. defaults to none (-> timegrid start relevant)
            timegrid (Timegrid): Timegrid for discretization                                  (asset parameter)
            wacc (float): Weighted average cost of capital to discount cash flows in target   (asset parameter)
            freq (str, optional):   Frequency for optimization - in case different from portfolio (defaults to None, using portfolio's freq)
                                    The more granular frequency of portf & asset is used
            profile (pd.Series, optional):  If freq(asset) > freq(portf) assuming this profile for granular dispatch (e.g. scaling hourly profile to week).
                                            Defaults to None, only relevant if freq is not none

            min_cap (float, dict, str) : Minimum flow/capacity for buying (negative) or selling (positive). Defaults to 0
            max_cap (float, dict, str) : Maximum flow/capacity for selling (positive). Defaults to 0
                                    float: constant value
                                    dict:  dict['start'] = array
                                           dict['end']   = array
                                           dict['value'] = array
                                    str:   refers to column in "prices" data that provides time series to set up OptimProblem (as for "price" below)            
            min_take (dict) : Minimum volume within given period. Defaults to None
            max_take (dict) : Maximum volume within given period. Defaults to None
                              dict:  dict['start'] = np.array
                                     dict['end']   = np.array
                                     dict['value'] = np.array
            price (str): Name of price vector for buying / selling
            extra_costs (float, optional): extra costs added to price vector (in or out). Defaults to 0.
                                           float: constant value
                                           dict:  dict['start'] = np.array
                                                  dict['end']   = np.array
                                                  dict['value'] = np.array
            periodicity (str, pd freq style): Makes assets behave periodicly with given frequency. Periods are repeated up to freq intervals (defaults to None)
            periodicity_duration (str, pd freq style): Intervals in which periods repeat (e.g. repeat days ofer whole weeks)  (defaults to None)

            New in comparison to contract:
            nodes (Node): different nodes the contract delivers to (one node per commodity)
            factors_commodities: list of floats - One factor for each commodity/node.
                                 There is only one dispatch variable, factor[i]*var is the dispatch per commodity
        """
        super(MultiCommodityContract, self).__init__(name=name,
                                       nodes=nodes,
                                       start=start,
                                       end=end,
                                       wacc=wacc,
                                       freq = freq,
                                       profile = profile,
                                       price = price,
                                       extra_costs = extra_costs,
                                       min_cap = min_cap,
                                       max_cap = max_cap,
                                       min_take = min_take,
                                       max_take = max_take,
                                       periodicity= periodicity,
                                       periodicity_duration=periodicity_duration)

        if not factors_commodities is None:
            assert isinstance(factors_commodities, (list, np.array)), 'factors_commodities must be given as list'
            assert len(factors_commodities) == len(self.nodes), 'number of factors_commodities must equal number of nodes'
        self.factors_commodities = factors_commodities

        # #### periodicity
        # assert not ((periodicity_duration is not None) and (periodicity is None)), 'Cannot have periodicity duration not none and periodicity none'
        # self.periodicity          = periodicity
        # self.periodicity_duration = periodicity_duration

    @abc.abstractmethod
    def setup_optim_problem(self, prices: dict, timegrid:Timegrid = None, costs_only:bool = False) -> OptimProblem:
        """ Set up optimization problem for asset

        Args:
            prices (dict): Dictionary of price arrays needed by assets in portfolio
            timegrid (Timegrid, optional): Discretization grid for asset. Defaults to None,
                                           in which case it must have been set previously
            costs_only (bool): Only create costs vector (speed up e.g. for sampling prices). Defaults to False

        Returns:
            OptimProblem: Optimization problem to be used by optimizer
        """

        # set up Contract optimProblem
        op = super().setup_optim_problem(prices= prices, timegrid=timegrid, costs_only = costs_only)

        if costs_only:
            return op

        # the optimization problem remains basically the same
        # only the mapping needs to be amended
        ##### adjusting the mapping
        # the contract mapping is the starting point
        # create a copy of the dispatching variables part for each commodity

        # Make sure that op.mapping contains only dispatch variables (i.e. with type=='d')
        var_types = op.mapping['type'].unique()
        assert np.all(var_types == 'd'), "Only variables of type 'd' (i.e. dispatch variables) are allowed in op.mapping at this point. " \
                                         "However, there are variables with types " + str(var_types[var_types != 'd']) + " in the mapping." \
                                         "This is likely due to a change in a superclass."
        new_map     = pd.DataFrame()
        for i, mynode in enumerate(self.nodes):
            initial_map = op.mapping[op.mapping['type']=='d'].copy()
            if 'disp_factor' in initial_map.columns:
                initial_map['disp_factor'] *= self.factors_commodities[i]
            else:
                initial_map['disp_factor'] = self.factors_commodities[i]
            initial_map['node']        = mynode.name
            new_map = pd.concat([new_map, initial_map.copy()])
        op.mapping = new_map
        ### periodicity already taken care of by parent Contract
        # if self.periodicity is not None:
        #     op.__make_periodic__(freq_period = self.periodicity, freq_duration = self.periodicity_duration, timegrid = timegrid)

        return op

class ExtendedTransport(Transport):
    """ Extended Transport Class, as an extension of Transport """
    def __init__(self,
                name: str = 'default_name_ext_transport',
                nodes: List[Node] = [Node(name = 'default_node_from'), Node(name = 'default_node_to')],
                start: dt.datetime = None,
                end:   dt.datetime = None,
                wacc: float = 0,
                costs_const:float = 0.,
                costs_time_series:str = None,
                min_cap:float = 0.,
                max_cap:float = 0.,
                efficiency: float = 1.,
                min_take: dict = None,
                max_take: dict = None,
                freq: str = None,
                profile: pd.Series = None,
                periodicity:str=None,
                periodicity_duration:str=None):
        """ Transport:

            name (str): Unique name of the asset                                              (asset parameter)
            nodes (Node): 2 nodes, the transport links                                        (asset parameter)
            timegrid (Timegrid): Timegrid for discretization                                  (asset parameter)
            start (dt.datetime) : start of asset being active. defaults to none (-> timegrid start relevant)
            end (dt.datetime)   : end of asset being active. defaults to none (-> timegrid start relevant)
            wacc (float): Weighted average cost of capital to discount cash flows in target   (asset parameter)
            freq (str, optional):   Frequency for optimization - in case different from portfolio (defaults to None, using portfolio's freq)
                                    The more granular frequency of portf & asset is used
            profile (pd.Series, optional):  If freq(asset) > freq(portf) assuming this profile for granular dispatch (e.g. scaling hourly profile to week).
                                            Defaults to None, only relevant if freq is not none

            min_cap (float) : Minimum flow/capacity for transporting (from node 1 to node 2)
            max_cap (float) : Minimum flow/capacity for transporting (from node 1 to node 2)
            efficiency (float): efficiency of transport. May be any positive float. Defaults to 1.
            costs_time_series (str): Name of cost vector for transporting. Defaults to None
            costs_const (float, optional): extra costs added to price vector (in or out). Defaults to 0.

            periodicity (str, pd freq style): Makes assets behave periodicly with given frequency. Periods are repeated up to freq intervals (defaults to None)
            periodicity_duration (str, pd freq style): Intervals in which periods repeat (e.g. repeat days ofer whole weeks)  (defaults to None)

            Extension of transport with more complex restrictions:

            - time dependent capacity restrictions
            - MinTake & MaxTake for a list of periods. With efficiency, min/maxTake refer to the quantity delivered FROM node 1

        Examples
            - with min_cap = max_cap and a detailed time series
            - with MinTake & MaxTake, implement structured gas contracts
        Additional args:
            min_take (dict) : Minimum volume within given period. Defaults to None
            max_take (dict) : Maximum volume within given period. Defaults to None
                              dict:  dict['start'] = np.array
                                     dict['end']   = np.array
                                     dict['value'] = np.array
        """
        super(ExtendedTransport, self).__init__(name=name,
                                                nodes=nodes,
                                                start=start,
                                                end=end,
                                                wacc=wacc,
                                                freq = freq,
                                                profile = profile,
                                                costs_const = costs_const,
                                                costs_time_series = costs_time_series,
                                                min_cap = min_cap,
                                                max_cap = max_cap,
                                                efficiency = efficiency,
                                                periodicity= periodicity,
                                                periodicity_duration=periodicity_duration
                                                )
        if not min_take is None:
            assert isinstance(min_take, dict), 'min_take must be dict with keys (start, end, value). Asset: '+self.name
            if isinstance(min_take['values'], (float, int)):
                min_take['values'] = [min_take['values']]
                min_take['start'] = [min_take['start']]
                min_take['end'] = [min_take['end']]
        if not max_take is None:
            assert isinstance(max_take, dict), 'max_take must be dict with keys (start, end, value). Asset: '+self.name
            if isinstance(max_take['values'], (float, int)):
                max_take['values'] = [max_take['values']]
                max_take['start'] = [max_take['start']]
                max_take['end'] = [max_take['end']]
        self.min_take = min_take
        self.max_take = max_take

    @abc.abstractmethod
    def setup_optim_problem(self, prices: dict, timegrid:Timegrid = None, costs_only:bool = False) -> OptimProblem:
        """ Set up optimization problem for asset

        Args:
            prices (dict): Dictionary of price arrays needed by assets in portfolio
            timegrid (Timegrid, optional): Discretization grid for asset. Defaults to None,
                                           in which case it must have been set previously
            costs_only (bool): Only create costs vector (speed up e.g. for sampling prices). Defaults to False

        Returns:
            OptimProblem: Optimization problem to be used by optimizer
        """

        # set up SimpleContract optimProblem
        op = super().setup_optim_problem(prices= prices, timegrid=timegrid, costs_only=costs_only)
        if costs_only:
            return op
        # add restrictions min/max take
        min_take = self.min_take
        max_take = self.max_take
        n = len(op.l) # number of variables
        A     = sp.lil_matrix((0, n))
        b     = np.empty(shape=(0))
        cType = ''
        if not max_take is None:
            # assert right sizes
            assert ( (len(max_take['start'])== (len(max_take['end']))) and (len(max_take['start'])== (len(max_take['values']))) )
            # restricting only output node.
            ## lower bound, since we have a different sign (transporting FROM node 0)
            my_take = max_take.copy() # need to alter
            my_take['values'] = -np.asarray(my_take['values'])
            A1, b1, c1 = define_restr(my_take, 'L', n, op.mapping, timegrid, node = self.node_names[0])
            A     = sp.vstack((A, A1))
            b     = np.hstack((b, b1))
            cType = cType+c1
        if not min_take is None:
            # assert right sizes
            assert ( (len(min_take['start'])== (len(min_take['end']))) and (len(min_take['start'])== (len(min_take['values']))) )
            # restricting only output node
            ## lower bound, since we have a different sign (transporting FROM node 0)
            my_take = min_take.copy() # need to alter
            my_take['values'] = -np.asarray(my_take['values'])
            A1, b1, c1 = define_restr(my_take, 'U', n, op.mapping, timegrid, node = self.node_names[0])
            A     = sp.vstack((A, A1))
            b     = np.hstack((b, b1))
            cType = cType+c1
        if len(cType)>0:
            if op.A is None: # no restrictions yet
                op.A = A
                op.b = b
                op.cType = cType
            else: # add to restrictions
                op.A     = sp.vstack((op.A, A))
                op.b     = np.hstack((op.b, b))
                op.cType = op.cType+cType
        if self.periodicity is not None:
            op.__make_periodic__(freq_period = self.periodicity, freq_duration = self.periodicity_duration, timegrid = timegrid)
        return op

class ScaledAsset(Asset):
    """ Scaled asset - this allows to incorporate fix costs coming with an asset,
        optimally choosing the size of the asset
    """
    def __init__(self,
                 name    : str = 'default_name_scaled_asset',
                # nodes   : Node = Node(name = 'dummy'),  ### ---> here taken from base asset
                 base_asset: Asset = Asset(),
                 start   : dt.datetime = None,
                 end     : dt.datetime = None,
                 wacc    : float = 0.,
                 min_scale:  float = 0.,
                 max_scale:  float = 1.,
                 norm_scale: float = 1.,
                 fix_costs:  float = 0.):
        """ Initialize scaled asset, which optimizes the scale of a given base asset
            and fix costs associated with it

        Args:
            name (str): Name of the asset. Must be unique in a portfolio
            nodes (Union[str, List[str]]): Nodes, in which the asset has a dispatch
            start (dt.datetime) : start of asset being active. defaults to none (-> timegrid start relevant)
            end (dt.datetime)   : end of asset being active. defaults to none (-> timegrid start relevant)
            timegrid (Timegrid): Grid for discretization
            wacc (float, optional): WACC to discount the cash flows as the optimization target. Defaults to 0.

            base_asset (Asset):  Any asset, that should be scaled
            min_scale (float, optional):  Minimum scale. Defaults to 0.
            max_scale (float, optional):  Maximum scale. Defaults to 1.
            norm_scale (float, optional): Normalization (i.e. size of base_asset is divided by norm_scale).
                                          Defaults to 1.
            fix_costs (float, optional):  Costs in currency per norm scale and per main_time_unit (in timegrid).
                                          Defaults to 0.
        """
        super(ScaledAsset, self).__init__(name=name,
                                          nodes = base_asset.nodes,
                                          start=start,
                                          end=end,
                                          wacc=wacc)
        self.base_asset = base_asset
        assert min_scale <= max_scale, 'Problem not well defined. min_scale must be <= max_scale'
        self.min_scale  = min_scale
        assert min_scale>=0., 'Minimum asset scale must be >=0'
        self.max_scale  = max_scale
        self.norm_scale = norm_scale
        assert norm_scale>0., 'normalization of asset size must not be smaller / equal to zero'
        self.fix_costs  = fix_costs

    @abc.abstractmethod
    def setup_optim_problem(self, prices: dict, timegrid:Timegrid = None, costs_only:bool = False) -> OptimProblem:
        """ Set up optimization problem for asset

        Args:
            prices (dict): Dictionary of price arrays needed by assets in portfolio
            timegrid (Timegrid, optional): Discretization grid for asset. Defaults to None,
                                           in which case it must have been set previously
            costs_only (bool): Only create costs vector (speed up e.g. for sampling prices). Defaults to False

        Returns:
            OptimProblem: Optimization problem to be used by optimizer
        """

        # set up OptimProblem of base_asset
        op = self.base_asset.setup_optim_problem(prices= prices, timegrid=timegrid, costs_only=costs_only)
        # set timegrid if given as optional argument
        self.set_timegrid(self.base_asset.timegrid)
        #n,m = op.A.shape
        # to scale the asset we do the following steps

        # scale variable: s
        # (1) scale base restrictions
        #  Ax < b  --->  Ax - b*s/S < 0
        if op.A is None:
            op.A = sp.lil_matrix((0,0))
            op.b = np.zeros(0)
            op.cType = ''
        else:
            op.A  = sp.hstack((op.A, np.reshape(-op.b.copy(), (len(op.b), 1))/self.norm_scale))
            op.b  = 0. * op.b
        # (2) add scaling restriction. All DISPATCH variables scaled down
        ###  difficulty here is the generic formulation, as there may be other internal variables
        ###  however, since we scale down the restriction (b's in Ax<b), there is no need
        ###  to scale down the l/u for the other variables
        Idisp = (op.mapping['type']=='d').values
        nD = len(Idisp)
        l = op.l.copy() # retain old value
        u = op.u.copy() # retain old value
        # Bounds are obsolete in this case. However, in some solvers required and
        # in this implementation a bound for each variable is assumed
        ### attention - at scale zero can be zero.
        op.l[Idisp] = np.minimum(0.,op.l[Idisp])  * self.max_scale / self.norm_scale
        op.u[Idisp] = np.maximum(0.,op.u[Idisp]) * self.max_scale / self.norm_scale

        op.A      = sp.vstack((op.A, sp.hstack((sp.eye(nD), np.reshape(-u[Idisp],(nD,1))/self.norm_scale)) ))
        op.b      = np.hstack((op.b, np.zeros(nD)))
        op.cType += nD*'U'

        op.A      = sp.vstack((op.A, sp.hstack((sp.eye(nD), np.reshape(-l[Idisp],(nD,1))/self.norm_scale)) ))
        op.b      = np.hstack((op.b, np.zeros(nD)))
        op.cType += nD*'L'

        # (2) add new variable for scale
        op.l = np.hstack((op.l, self.min_scale))
        op.u = np.hstack((op.u, self.max_scale))
        # fix costs counting for subset of lifetime of asset/ optimization (i.e. restricted timegrid)
        op.c = np.hstack((op.c, self.fix_costs*self.timegrid.restricted.dt.sum()))
        mymap = {'time_step': 0, ## assign fix costs to first time step
                 'node'     : self.node_names[0],
                 'asset'    : self.name,
                 'var_name' : 'scale',
                 'type'     : 'size'}
        op.mapping['asset'] = self.name # in case scaled asset has a different name than the base asset
        op.mapping = op.mapping.append(mymap, ignore_index = True)

        return op<|MERGE_RESOLUTION|>--- conflicted
+++ resolved
@@ -479,15 +479,9 @@
                 end:   dt.datetime = None,
                 wacc: float = 0,
                 price:str = None,
-<<<<<<< HEAD
-                extra_costs: Union[float, Dict] = 0.,
-                min_cap: Union[float, Dict] = 0.,
-                max_cap: Union[float, Dict] = 0.,
-=======
-                extra_costs:float = 0.,
+                extra_costs:Union[float, Dict] = 0.,
                 min_cap: Union[float, Dict, str] = 0.,
                 max_cap: Union[float, Dict, str] = 0.,
->>>>>>> 5d2a49a3
                 freq: str = None,
                 profile: pd.Series = None,
                 periodicity: str = None,
@@ -905,19 +899,11 @@
                 end:   dt.datetime = None,
                 wacc: float = 0,
                 price:str = None,
-<<<<<<< HEAD
                 extra_costs: Union[float, Dict] = 0.,
-                min_cap: Union[float, Dict] = 0.,
-                max_cap: Union[float, Dict] = 0.,
-                min_take:Union[float, List[float], Dict] = None,
-                max_take:Union[float, List[float], Dict] = None,
-=======
-                extra_costs:float = 0.,
                 min_cap: Union[float, Dict, str] = 0.,
                 max_cap: Union[float, Dict, str] = 0.,
                 min_take: dict = None,
                 max_take: dict = None,
->>>>>>> 5d2a49a3
                 freq: str = None,
                 profile: pd.Series = None,
                 periodicity: str = None,
@@ -1074,8 +1060,8 @@
                  extra_costs: Union[float, Dict] = 0.,
                  min_cap: Union[float, Dict] = 0.,
                  max_cap: Union[float, Dict] = 0.,
-                 min_take:Union[float, List[float], Dict] = None,
-                 max_take:Union[float, List[float], Dict] = None,
+                 min_take:dict = None,
+                 max_take:dict = None,
                  freq: str = None,
                  profile: pd.Series = None,
                  periodicity: str = None,
@@ -1428,7 +1414,7 @@
             for i in [0,1]: # nodes power and heat
                 initial_map = op.mapping[(op.mapping['var_name']=='disp') & (op.mapping['node']== self.node_names[i])].copy()
                 initial_map['node']        = self.node_names[2] # fuel node
-                if i == 0: 
+                if i == 0:
                     initial_map['disp_factor'] = -1./self.fuel_efficiency
                 elif i == 1:
                     initial_map['disp_factor'] = -self.conversion_factor_power_heat / self.fuel_efficiency
@@ -1465,19 +1451,11 @@
                 end:   dt.datetime = None,
                 wacc: float = 0,
                 price:str = None,
-<<<<<<< HEAD
                 extra_costs: Union[float, List[float], Dict] = 0.,
-                min_cap: Union[float, Dict] = 0.,
-                max_cap: Union[float, Dict] = 0.,
-                min_take:Union[float, List[float], Dict] = None,
-                max_take:Union[float, List[float], Dict] = None,
-=======
-                extra_costs:float = 0.,
                 min_cap: Union[float, Dict, str] = 0.,
                 max_cap: Union[float, Dict, str] = 0.,
                 min_take: dict = None,
                 max_take: dict = None,
->>>>>>> 5d2a49a3
                 factors_commodities: list = [1,1],
                 freq: str = None,
                 profile: pd.Series = None,
@@ -1507,7 +1485,7 @@
                                     dict:  dict['start'] = array
                                            dict['end']   = array
                                            dict['value'] = array
-                                    str:   refers to column in "prices" data that provides time series to set up OptimProblem (as for "price" below)            
+                                    str:   refers to column in "prices" data that provides time series to set up OptimProblem (as for "price" below)
             min_take (dict) : Minimum volume within given period. Defaults to None
             max_take (dict) : Maximum volume within given period. Defaults to None
                               dict:  dict['start'] = np.array
