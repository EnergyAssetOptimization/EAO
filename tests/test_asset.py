import unittest
import numpy as np
import pandas as pd
import datetime as dt
import json
<<<<<<< HEAD

from os.path import dirname, join
import sys
mypath = (dirname(__file__))
sys.path.append(join(mypath, '..'))

=======
>>>>>>> 9024a17d
import eaopack as eao

class SimpleContractTest(unittest.TestCase):
    def test_optimization(self):
        """ Unit test. Setting up a simple contract with random prices 
            and check that it buys full load at negative prices and opposite
        """
        node = eao.assets.Node('testNode')
        timegrid = eao.assets.Timegrid(dt.date(2021,1,1), dt.date(2021,2,1), freq = 'd')
        a = eao.assets.SimpleContract(name = 'SC', price = 'rand_price', nodes = node ,
                        min_cap= -10., max_cap=10.)
        #a.set_timegrid(timegrid)
        prices ={'rand_price': np.random.rand(timegrid.T)-0.5}
        op = a.setup_optim_problem(prices, timegrid=timegrid)
        res = op.optimize()
        # check for this case if result makes sense. Easy: are signs correct?
        # buy for negative price foll load, sell if opposite
        # check = all(np.sign(np.around(res.x, decimals = 3)) != np.sign(op.c))
        x = np.around(res.x, decimals = 3) # round
        check =     all(x[np.sign(op.c) == -1] == op.u[np.sign(op.c) == -1]) \
                and all(x[np.sign(op.c) == 1]  == op.l[np.sign(op.c) == 1])
        tot_dcf = np.around((a.dcf(op, res)).sum(), decimals = 3) # asset dcf, calculated independently
        check = check and (tot_dcf == np.around(res.value , decimals = 3))
        self.assertTrue(check)

    def test_optimization_ec(self):
        """ Unit test. Setting up a simple contract with random prices 
            and check that it buys full load at negative prices and opposite
            --- with extra costs (in and out dispatch)
        """
        node = eao.assets.Node('testNode')
        unit = eao.assets.Unit
        timegrid = eao.assets.Timegrid(dt.date(2021,1,1), dt.date(2021,2,1), freq = 'd')
        a = eao.assets.SimpleContract(name = 'SC', price = 'rand_price', nodes = node ,
                        min_cap= -20., max_cap=+20., extra_costs= 0.3, start =dt.date(2021,1,3), end = dt.date(2021,1,25) )
        a.set_timegrid(timegrid)                       
        prices ={'rand_price': np.random.rand(timegrid.T)-0.5}
        op = a.setup_optim_problem(prices)
        res = op.optimize()
        # check for this case if result makes sense. Easy: are signs correct?
        # buy for negative price foll load, sell if opposite
        # check = all(np.sign(np.around(res.x, decimals = 3)) != np.sign(op.c))
        x = np.around(res.x, decimals = 3) # round
        check =     all(x[np.sign(op.c) == -1] == op.u[np.sign(op.c) == -1]) \
                and all(x[np.sign(op.c) == 1]  == op.l[np.sign(op.c) == 1])

        tot_dcf = np.around((a.dcf(op, res)).sum(), decimals = 3) # asset dcf, calculated independently
        check = check and (tot_dcf == np.around(res.value , decimals = 3))
        self.assertTrue(check)


class StorageTest(unittest.TestCase):
    def test_optim_trivial(self):
        """Simple test where first ten times price is zero and afterwards price is one, zero costs
        """
        node = eao.assets.Node('testNode')
        timegrid = eao.assets.Timegrid(dt.date(2021,1,1), dt.date(2021,2,1), freq = 'd')
        a = eao.assets.Storage('STORAGE', node, start=dt.date(2021,1,1), end=dt.date(2021,2,1),size=10,\
             cap_in=1, cap_out=1, start_level=0, end_level=0, price='price')
        price = np.ones([timegrid.T])
        price[:10] = 0
        prices ={ 'price': price}
        op = a.setup_optim_problem(prices, timegrid=timegrid)
        res = op.optimize()
        self.assertAlmostEqual(res.value, 10, 5)
        print(res)

               

    def test_optim_trivial_blocks(self):
        """Simple test where first ten times price is zero and afterwards price is one, zero costs
        """
        node = eao.assets.Node('testNode')
        timegrid = eao.assets.Timegrid(dt.date(2021,1,1), dt.date(2021,2,1), freq = 'd')
        a = eao.assets.Storage('STORAGE', node, start=dt.date(2021,1,1), end=dt.date(2021,2,1),size=10, \
                               cap_in=1, cap_out=1, start_level=0, end_level=0, block_size= 7 ,price='price')
        price = np.ones([timegrid.T])
        price[:10] = 0
        prices ={ 'price': price}
        op = a.setup_optim_problem(prices, timegrid=timegrid)
        res = op.optimize()
        self.assertAlmostEqual(res.value, 10, 5)
        print(res)

    def test_optim_trivial_costs(self):
        """Simple test where first ten times price is zero and afterwards price is one but with different costs
        """
        node = eao.assets.Node('testNode')
        timegrid = eao.assets.Timegrid(dt.date(2021,1,1), dt.date(2021,2,1), freq = 'd')
        price = np.ones([timegrid.T])
        price[:10] = 0
        prices ={ 'price': price}

        # cost_in = 0.1
        a = eao.assets.Storage('STORAGE', node, start=dt.date(2021,1,1), end=dt.date(2021,2,1),size=10, \
            cap_in=1, cap_out=1, start_level=0, end_level=0, price='price', cost_in=0.1)
        op = a.setup_optim_problem(prices, timegrid=timegrid)
        res = op.optimize()
        self.assertAlmostEqual(res.value, 9.0, 5)

        # cost_out = 0.1
        a = eao.assets.Storage('STORAGE', node, start=dt.date(2021,1,1), end=dt.date(2021,2,1),size=10, cap_in=1, cap_out=1, start_level=0, end_level=0, price='price', cost_in=0.0, cost_out=0.1)
        op = a.setup_optim_problem(prices, timegrid=timegrid)
        res = op.optimize()
        self.assertAlmostEqual(res.value, 9.0, 5)

    def test_optim_nonzero_capacity(self):
        """Simple test where first ten times price is zero and afterwards price is one but with capacity=1.0/24.0
        """
        node = eao.assets.Node('testNode')
        timegrid = eao.assets.Timegrid(dt.date(2021,1,1), dt.date(2021,2,1), freq = 'd')
        price = np.ones([timegrid.T])
        price[:10] = 0
        prices ={ 'price': price}

        # cost_in = 0.1
        a = eao.assets.Storage('STORAGE', node, start=dt.date(2021,1,1), \
            end=dt.date(2021,2,1),size=10, cap_in=1.0/24.0, cap_out=1.0/24.0, \
                start_level=0, end_level=0,cost_in = 0.2,  price='price')
        op = a.setup_optim_problem(prices, timegrid=timegrid)
        res = op.optimize()
        self.assertAlmostEqual(res.value, 10-10*0.2, 5)
        dispatch = res.x[:31]+res.x[31:]
        for x in dispatch:
            self.assertLessEqual(np.abs(x), 1.0)

    def test_trivial_storage_with_inflow(self):
        """ storage with zero storage size, but given inflow """

        node = eao.assets.Node('testNode')
        timegrid = eao.assets.Timegrid(dt.date(2021,1,1), dt.date(2021,2,2), freq = 'd', main_time_unit='d')
        prices ={ 'price': np.ones([timegrid.T])}

        a = eao.assets.Storage('STORAGE', node, \
                                start=dt.date(2021,1,1), end=dt.date(2021,2,2),\
                                size=0, cap_in=10, cap_out=10, inflow= 1, cost_in=1, cost_out=1,\
                                start_level=0, end_level=0, price='price')
        op = a.setup_optim_problem(prices, timegrid=timegrid)
        res = op.optimize()
        T = timegrid.T
        d = res.x[0:T]+res.x[T:]
        # result should be exactly the inflow
        self.assertAlmostEqual((d-1).sum(), 0, 5)
       

class TransportTest(unittest.TestCase):
    def test_transport(self):
        """ Unit test. Setting up transport with random costs
        """
        node1 = eao.assets.Node('N1')
        node2 = eao.assets.Node('N2')
        timegrid = eao.assets.Timegrid(dt.date(2021,1,1), dt.date(2021,2,1), freq = 'd')
        a = eao.assets.Transport(name = 'Tr', costs_const= 5., costs_time_series= 'rand_price', nodes = [node1, node2],
                        min_cap= 0., max_cap=10.)
        #a.set_timegrid(timegrid)
        prices ={'rand_price': np.random.rand(timegrid.T)-0.5}
        op = a.setup_optim_problem(prices, timegrid=timegrid)
        res = op.optimize()
        # check for this case if result makes sense. Easy: are signs correct?
        # buy for negative price foll load, sell if opposite
        # check = all(np.sign(np.around(res.x, decimals = 3)) != np.sign(op.c))
        x = np.around(res.x, decimals = 3) # round
        check = sum(abs(x)) <= 1e-5 
        tot_dcf = np.around((a.dcf(op, res)).sum(), decimals = 3) # asset dcf, calculated independently
        check = check and (tot_dcf == np.around(res.value , decimals = 3))
        self.assertTrue(check)
        
    def test_extended_transport(self):
        """ needed to define min/max take on transport"""
        node1a = eao.assets.Node('N1a')
        node1b = eao.assets.Node('N1b')
        node2 = eao.assets.Node('N2')
        timegrid = eao.assets.Timegrid(dt.date(2021,1,1), dt.date(2021,1,11), freq = 'd', main_time_unit='d')
        prices ={'buy': np.zeros(timegrid.T), 'sell': 1*np.ones(timegrid.T)}
        max_take = {'start':dt.date(2021,1,1),
                    'end':dt.date(2021,1,11),
                    'values' : 2.5}
        transa = eao.assets.ExtendedTransport(name = 'TrA', nodes = [node1a, node2],
                        min_cap= 0., max_cap=10., max_take=max_take)
        transb = eao.assets.ExtendedTransport(name = 'TrB', nodes = [node1b, node2],
                        min_cap= 0., max_cap=10., max_take=max_take)                        
        buya  = eao.assets.SimpleContract(name = 'buya', price = 'buy', max_cap = 2, nodes = node1a  )
        buyb  = eao.assets.SimpleContract(name = 'buyb', price = 'buy', max_cap = 2, nodes = node1b  )
        sell = eao.assets.SimpleContract(name = 'sell', price = 'sell', min_cap = -1, nodes = node2  )

        portf = eao.portfolio.Portfolio([transa, transb, buya, buyb, sell])
        op = portf.setup_optim_problem(prices, timegrid)
        res = op.optimize()
        self.assertAlmostEqual(res.value,5., 5)

    def test_transport_efficiency(self):
        """ check efficiency in transport """
        node1a = eao.assets.Node('N1a')
        node1b = eao.assets.Node('N1b')
        node2 = eao.assets.Node('N2')
        timegrid = eao.assets.Timegrid(dt.date(2021,1,1), dt.date(2021,1,11), freq = 'd', main_time_unit='d')
        prices ={'buy': np.ones(timegrid.T), 'sell': 10.*np.ones(timegrid.T)}
        trans = eao.assets.Transport(name = 'TrA', nodes = [node1a, node2],
                        min_cap= 0., max_cap=10., efficiency = 0.95)
        buy  = eao.assets.SimpleContract(name = 'buya', price = 'buy', max_cap = 1, nodes = node1a  )
        sell = eao.assets.SimpleContract(name = 'sell', price = 'sell', min_cap = -1, nodes = node2  )

        portf = eao.portfolio.Portfolio([trans, buy, sell])
        op = portf.setup_optim_problem(prices, timegrid)
        res = op.optimize()
        self.assertAlmostEqual(res.value, 10*(9.5-1), 5) # buy one (at price 1), get 0.95 out (at price 10) for each day

class ContractTest(unittest.TestCase):
    def test_max_cap_vector(self):
        node = eao.assets.Node('testNode')
        Start = dt.date(2021,1,1)
        End   = dt.date(2021,1,10)
        timegrid = eao.assets.Timegrid(Start, End, freq = 'h')

        # capacities    
        restr_times = pd.date_range(Start, End, freq = 'd', closed = 'left')
        min_cap = {}
        min_cap['start']  = restr_times.to_list()
        min_cap['end']    = (restr_times + dt.timedelta(days = 1)).to_list()
        min_cap['values'] = np.random.rand(len(min_cap['start'] ))
        max_cap = min_cap.copy()

        a = eao.assets.Contract(name = 'SC', price = 'rand_price', nodes = node ,
                        min_cap= min_cap, max_cap=min_cap)
        
        prices = {'rand_price': -np.ones(timegrid.T)}
        op = a.setup_optim_problem(prices, timegrid=timegrid)
        res = op.optimize()
        self.assertAlmostEqual((res.x - timegrid.values_to_grid(max_cap)).sum(),0., 5)
        # check serialization (new class...)
        s = eao.serialization.to_json(a)

    def test_contract_min_take(self):
        node = eao.assets.Node('testNode')
        Start = dt.date(2021,1,1)
        End   = dt.date(2021,1,10)
        startA = dt.date(2021,1,3)
        timegrid = eao.assets.Timegrid(Start, End, freq = 'h')
        # capacities    
        restr_times = pd.date_range(Start, End, freq = 'd', closed = 'left')
        min_cap = {}
        min_cap['start']  = restr_times.to_list()
        min_cap['end']    = (restr_times + dt.timedelta(days = 1)).to_list()
        min_cap['values'] = np.zeros(len(min_cap['start'] ))
        max_cap = min_cap.copy()
        max_cap['values'] = np.ones(len(min_cap['start'] ))*10.
        # min and max take
        #restr_times = pd.date_range(Start, End, freq = '4h', closed = 'left')
        min_take = {}
        min_take['start']  = Start
        min_take['end']    = End
        min_take['values'] = 20
        #max_take = min_take.copy()
        max_take = None
        a = eao.assets.Contract(name = 'SC', price = 'rand_price', nodes = node , start=startA,
                        min_cap= min_cap, max_cap=max_cap, min_take=min_take, max_take = max_take)
        
        prices = {'rand_price': np.ones(timegrid.T)}
        op = a.setup_optim_problem(prices, timegrid=timegrid)
        res = op.optimize()
        sdisp = res.x.sum() * (End-Start)/(End-startA) - 20.        
        self.assertAlmostEqual(sdisp, 0., 5)




class ScaledAsset(unittest.TestCase):
    def test_scaled_asset(self):
        node = eao.assets.Node('testNode')
        Start = dt.date(2021,1,1)
        End   = dt.date(2021,1,10)
        timegrid = eao.assets.Timegrid(Start, End, freq = 'h')


        a = eao.assets.SimpleContract(name = 'market',price  = 'spot', min_cap= -10, max_cap= 10, nodes = node )
        b = eao.assets.Storage(name='battery', nodes = node, cap_in= 1, cap_out= 1, size=4)

        scaled_b = eao.assets.ScaledAsset(name = 'scaled_b', base_asset = b, max_scale= 1, fix_costs= 0.)

        prices = {'spot': 10*np.sin(np.linspace(0,10, timegrid.T)) }
        # standard case
        portf_std = eao.portfolio.Portfolio([a,b])
        op_std  = portf_std.setup_optim_problem(prices, timegrid=timegrid)
        res_std = op_std.optimize()
        # standard case
        portf = eao.portfolio.Portfolio([a,scaled_b])
        op  = portf.setup_optim_problem(prices, timegrid=timegrid)
        res = op.optimize()
        # out = eao.io.extract_output(portf=portf, op = op, res = res)
        # zero costs and limit at original size -- same result
        self.assertAlmostEqual(res_std.value, res.value, 5)



###########################################################################################################
###########################################################################################################
###########################################################################################################

if __name__ == '__main__':
    unittest.main()<|MERGE_RESOLUTION|>--- conflicted
+++ resolved
@@ -3,15 +3,10 @@
 import pandas as pd
 import datetime as dt
 import json
-<<<<<<< HEAD
-
 from os.path import dirname, join
 import sys
 mypath = (dirname(__file__))
 sys.path.append(join(mypath, '..'))
-
-=======
->>>>>>> 9024a17d
 import eaopack as eao
 
 class SimpleContractTest(unittest.TestCase):
